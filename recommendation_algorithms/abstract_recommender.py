--- conflicted
+++ resolved
@@ -140,24 +140,20 @@
         """
         Load precomputed predictions from a CSV file.
 
-<<<<<<< HEAD
-        """
-        self.predictions = pd.read_csv(self._get_predictions_file_path())
-        
-    def load_ranking_from_file(self) -> None:
-        """
-        Load precomputed rankings from a CSV file.
-
-        """
-        self.ranking = pd.read_csv(self._get_ranking_predictions_file_path())
-=======
-        :param is_test: Whether to load from the test or train folder
-        """
+        """
+
+
         if is_test:
             self.test_predictions = pd.read_csv(self._get_predictions_file_path(is_test=True))
         else:
             self.predictions = pd.read_csv(self._get_predictions_file_path(is_test=False))
->>>>>>> 1e629edd
+            
+    def load_ranking_from_file(self) -> None:
+        """
+        Load precomputed rankings from a CSV file.
+
+        """
+        self.ranking = pd.read_csv(self._get_ranking_predictions_file_path())
 
     def save_predictions_to_file(self, is_test: bool = False) -> None:
         """
@@ -165,12 +161,7 @@
 
         :param is_test: Whether to save to the test or train folder
         """
-<<<<<<< HEAD
-        self.predictions.to_csv(self._get_predictions_file_path(), index=False)
-        
-=======
         self.predictions.to_csv(self._get_predictions_file_path(is_test=is_test), index=False)
->>>>>>> 1e629edd
 
 
     def save_rankings_to_file(self, is_test: bool = False) -> None:
