{
 "cells": [
  {
   "cell_type": "markdown",
   "id": "d1d74f92-57dd-49d5-8e6d-b5ab8c7ee75c",
   "metadata": {},
   "source": [
    "# DSAIT4335 Recommender Systems\n",
    "# Final Project"
   ]
  },
  {
   "cell_type": "markdown",
   "id": "e18281d7-d2fc-4a67-9bc9-21d25bad6cfc",
   "metadata": {},
   "source": [
    "In this project, you will work to build different recommendation models and evaluate the effectiveness of these models through offline experiments. The dataset used for the experiments is **MovieLens100K**, a movie recommendation dataset collected by GroupLens: https://grouplens.org/datasets/movielens/100k/. For more details, check the project description on Brightspace."
   ]
  },
  {
   "cell_type": "markdown",
   "id": "40cbc07f-b579-4f9b-85b5-dc43c2d7ce48",
   "metadata": {},
   "source": [
    "# Instruction"
   ]
  },
  {
   "cell_type": "markdown",
   "id": "944993d6-8983-46cf-880f-753f65975811",
   "metadata": {},
   "source": [
    "The MovieLens100K is already splitted into 80% training and 20% test sets. Along with training and test sets, movies metadata as content information is also provided.\n",
    "\n",
    "**Expected file structure** for this assignment:   \n",
    "   \n",
    "   ```\n",
    "   RecSysProject/\n",
    "   ├── training.txt\n",
    "   ├── test.txt\n",
    "   ├── movies.txt\n",
    "   └── codes.ipynb\n",
    "   ```\n",
    "\n",
    "**Note:** Be sure to run all cells in each section sequentially, so that intermediate variables and packages are properly carried over to subsequent cells.\n",
    "\n",
    "**Note** Be sure to run all cells such that the submitted file contains the output of each cell.\n",
    "\n",
    "**Note** Feel free to add cells if you need more for answering a question.\n",
    "\n",
    "**Submission:** Answer all the questions in this jupyter-notebook file. Submit this jupyter-notebook file (your answers included) to Brightspace. Change the name of this jupyter-notebook file to your group number: example, group10 -> 10.ipynb."
   ]
  },
  {
   "cell_type": "markdown",
   "id": "977945fa-a202-49c4-a41d-12ada7b437da",
   "metadata": {},
   "source": [
    "# Setup"
   ]
  },
  {
   "cell_type": "code",
   "id": "302a2b5b-fdf1-41c8-b6a6-bc1cd453425b",
   "metadata": {},
   "source": [
    "# %pip install transformers torch\n",
    "# %pip install -r requirements.txt"
   ],
   "outputs": [],
   "execution_count": null
  },
  {
   "cell_type": "code",
   "id": "8055513b-9f14-4d18-b32a-7c2ee386e6e3",
   "metadata": {},
   "source": [
    "import os.path\n",
    "from typing import Any\n",
    "from numpy import floating\n",
    "import numpy as np\n",
    "import pandas as pd\n",
    "import matplotlib.pyplot as plt\n",
    "import seaborn as sns\n",
    "plt.rcParams['figure.dpi'] = 300 # for clearer plots in the notebook\n",
    "plt.rcParams['savefig.dpi'] = 300\n",
    "\n",
    "from scipy.sparse import csr_matrix\n",
    "from scipy.spatial.distance import cosine, correlation\n",
    "from sklearn.metrics import mean_squared_error, mean_absolute_error\n",
    "from sklearn.model_selection import train_test_split\n",
    "from sklearn.feature_extraction.text import TfidfVectorizer\n",
    "from sklearn.metrics.pairwise import cosine_similarity, euclidean_distances\n",
    "from sklearn.preprocessing import StandardScaler, MultiLabelBinarizer\n",
    "from transformers import logging \n",
    "from recommendation_algorithms.hybrid_recommender import HybridRecommender\n",
    "from recommendation_algorithms.matrix_factorization import MatrixFactorizationSGD\n",
    "from recommendation_algorithms.bayesian_probabilistic_ranking import BayesianProbabilisticRanking\n",
    "from recommendation_algorithms.item_knn import ItemKNN\n",
    "from recommendation_algorithms.user_knn import UserKNN\n",
    "from recommendation_algorithms.content_based import ContentBasedRecommender\n",
    "from evaluation.grid_search import grid_search\n",
    "from evaluation.score_prediction_metrics import MAE, MSE, RMSE \n",
    "logging.set_verbosity_error()\n",
    "import re\n",
    "import time, math\n",
    "from tqdm import tqdm\n",
    "import warnings\n",
    "import json\n",
    "warnings.filterwarnings('ignore')\n",
    "\n",
    "# Set random seed for reproducibility\n",
    "np.random.seed(10)\n",
    "\n",
    "print(\"Libraries imported successfully!\")"
   ],
   "outputs": [],
   "execution_count": null
  },
  {
   "cell_type": "markdown",
   "id": "fbbd1eff-8e8b-4f65-b92a-778107a256cc",
   "metadata": {},
   "source": [
    "# Load dataset"
   ]
  },
  {
   "cell_type": "code",
   "id": "d220e9dc-3a45-4d25-b214-23d6555cb34d",
   "metadata": {},
   "source": [
    "# loading the training set and test set\n",
    "columns_name=['user_id','item_id','rating','timestamp']\n",
    "train_data = pd.read_csv('data/training.txt', sep='\\t', names=columns_name)\n",
    "test_data = pd.read_csv('data/test.txt', sep='\\t', names=columns_name)\n",
    "display(train_data[['user_id','item_id','rating']].head())\n",
    "print(f'The shape of the training data: {train_data.shape}')\n",
    "print(f'The shape of the test data: {test_data.shape}')\n",
    "\n",
    "movies = pd.read_csv('data/movies.txt',names=['item_id','title','genres','description'],sep='\\t')\n",
    "display(movies.head())"
   ],
   "outputs": [],
   "execution_count": null
  },
  {
   "cell_type": "markdown",
   "id": "1d50b57f-b07a-49b0-ad8c-31566a355cc7",
   "metadata": {},
   "source": [
    "# Task 1) Implementation of different recommendation models as well as a hybrid model combining those recommendation models"
   ]
  },
  {
   "metadata": {},
   "cell_type": "code",
   "outputs": [],
   "execution_count": null,
   "source": [
    "percentage = 0.25\n",
    "movies_small = movies.iloc[0: int(percentage * len(movies))]\n",
    "train_data_small = train_data[train_data[\"item_id\"].isin(movies_small[\"item_id\"])]\n",
    "content = movies_small[\"title\"] + movies_small[\"description\"] + movies_small[\"description\"]\n",
    "content_full = movies[\"title\"] + movies[\"description\"] + movies[\"description\"]\n",
    "\n",
    "HYPERPARAMETER_TUNING_ON = False\n",
    "RESTORE_STATES = True"
   ],
   "id": "1bf2ef7afa89671b"
  },
  {
   "cell_type": "markdown",
   "id": "ecd6aba1",
   "metadata": {},
   "source": [
    "<h3>Abstract Recommender</h3>"
   ]
  },
  {
   "metadata": {},
   "cell_type": "code",
   "source": [
    "from abc import ABC, abstractmethod\n",
    "import itertools\n",
    "from typing import Dict, List\n",
    "\n",
    "class AbstractRecommender(ABC):\n",
    "    \"\"\"\n",
    "    Abstract class to represent a recommendation model.\n",
    "    All models in the hybrid recommender must extend this class and implement its methods.\n",
    "    \"\"\"\n",
    "    predictions: pd.DataFrame\n",
    "    rankings: Dict[int, List[tuple[int, float]]]\n",
    "\n",
    "    @abstractmethod\n",
    "    def train(self, train_data: pd.DataFrame) -> None:\n",
    "        \"\"\"\n",
    "        This method prepares the model for usage, e.g. computing similarity matrices and training models.\n",
    "\n",
    "        :param train_data: Dataframe containing training data, relevant keys: user_id, item_id, rating.\n",
    "        \"\"\"\n",
    "        pass\n",
    "\n",
    "    @abstractmethod\n",
    "    def get_name(self) -> str:\n",
    "        \"\"\"\n",
    "        Get the name of the model (used for pretty printing).\n",
    "\n",
    "        :return: The name of the model\n",
    "        \"\"\"\n",
    "        pass\n",
    "\n",
    "    @abstractmethod\n",
    "    def predict_score(self, user_id: int, item_id: int) -> float:\n",
    "        \"\"\"\n",
    "        Predict a score a user would give a specific item.\n",
    "\n",
    "        :param user_id: The id of the user\n",
    "        :param item_id: The id of the item\n",
    "        :return: Predicted score\n",
    "        \"\"\"\n",
    "        pass\n",
    "\n",
    "    def get_cached_predicted_score(self, user_id: int, item_id: int) -> float:\n",
    "        \"\"\"\n",
    "        Lookup precomputed score a user is predicted to give an item.\n",
    "\n",
    "        :param user_id: Id of the user\n",
    "        :param item_id: Id of the item\n",
    "        :returns: Predicted score\n",
    "        \"\"\"\n",
    "        return self.predictions.loc[((self.predictions['user_id'] == user_id) & (self.predictions['item_id'] == item_id)), 'predicted_score'].values[0]\n",
    "\n",
    "    def calculate_all_predictions(self, train_data: pd.DataFrame) -> None:\n",
    "        \"\"\"\n",
    "        Calculate and save all rating predictions (each user/item pair) in the training data.\n",
    "\n",
    "        :param train_data: Training data containing user_ids and item_ids\n",
    "        \"\"\"\n",
    "        tqdm.pandas()\n",
    "        user_ids = train_data['user_id'].unique()\n",
    "        item_ids = train_data['item_id'].unique()\n",
    "        pairs = list(itertools.product(user_ids, item_ids))\n",
    "        predictions = pd.DataFrame(pairs, columns=['user_id', 'item_id'])\n",
    "        predictions['predicted_score'] = predictions.apply(lambda x : self.predict_score(x['user_id'], x['item_id']), axis=1)\n",
    "        self.predictions = predictions\n",
    "\n",
    "    def calculate_all_rankings(self, k: int, train_data: pd.DataFrame) -> None:\n",
    "        \"\"\"\n",
    "        For each user in the training data, calculate the predicted ranking and save it.\n",
    "\n",
    "        :param k: Ranking list size\n",
    "        :param train_data: Training data containing user ids\n",
    "        \"\"\"\n",
    "        tqdm.pandas()\n",
    "        user_ids = train_data['user_id'].unique()\n",
    "        self.rankings = {}\n",
    "        for user_id in tqdm(user_ids):\n",
    "            user_df = self.predictions.loc[\n",
    "                (self.predictions['user_id'] == user_id),\n",
    "                ['item_id', 'predicted_score']\n",
    "            ]\n",
    "\n",
    "            top_k = (\n",
    "                user_df.nlargest(k, 'predicted_score')\n",
    "                .apply(lambda row: (row['item_id'], row['predicted_score']), axis=1)\n",
    "                .tolist()\n",
    "            )\n",
    "            self.rankings[user_id] = top_k\n",
    "\n",
    "    def get_ranking(self, user_id: int, k: int) -> List[tuple[int, float]]:\n",
    "\n",
    "        \"\"\"\n",
    "        Lookup precomputed ranking for a user.\n",
    "\n",
    "        :param user_id: Id of the user\n",
    "        :param k: Maximum size of recommendation list\n",
    "        :returns: List of pairs of item_ids and scores (ordered descending)\n",
    "        \"\"\"\n",
    "        return self.rankings[user_id][:k]\n",
    "\n",
    "    def _get_predictions_file_path(self, is_test: bool = False) -> str:\n",
    "        \"\"\"\n",
    "        Get the file path for storing/loading precomputed predictions.\n",
    "\n",
    "        :param is_test: Whether to use the test or train folder\n",
    "        :return: File path as string\n",
    "        \"\"\"\n",
    "        folder_path = os.path.join(f'model_checkpoints/{\"test\" if is_test else \"train\"}', self.get_name().replace(\" \", \"_\").lower())\n",
    "        filepath = os.path.join(folder_path, 'predictions.csv')\n",
    "        os.makedirs(folder_path, exist_ok=True)\n",
    "        return filepath\n",
    "\n",
    "    def _get_ranking_predictions_file_path(self, is_test: bool = False) -> str:\n",
    "        \"\"\"\n",
    "        Get the folder path to which rankings can be saved.\n",
    "\n",
    "        :param is_test: Whether to use the test or train folder\n",
    "        :return: File path as string\n",
    "        \"\"\"\n",
    "        folder_path = os.path.join(f'model_checkpoints/{\"test\" if is_test else \"train\"}', self.get_name().replace(\" \", \"_\").lower())\n",
    "        filepath = os.path.join(folder_path, 'rankings')\n",
    "        os.makedirs(filepath, exist_ok=True)\n",
    "        return filepath\n",
    "\n",
    "    def checkpoint_exists(self, is_test: bool = False) -> bool:\n",
    "        \"\"\"\n",
    "        Check if a checkpoint file for predictions exists.\n",
    "\n",
    "        :param is_test: Whether to check in the test or train folder\n",
    "        :return: True if the checkpoint file exists, False otherwise\n",
    "        \"\"\"\n",
    "        return os.path.isfile(self._get_predictions_file_path(is_test=is_test))\n",
    "\n",
    "    def load_predictions_from_file(self, is_test: bool = False) -> None:\n",
    "        \"\"\"\n",
    "        Load precomputed predictions from a CSV file.\n",
    "\n",
    "        :param is_test: Whether to load from the test or train folder\n",
    "        \"\"\"\n",
    "        if is_test:\n",
    "            self.test_predictions = pd.read_csv(self._get_predictions_file_path(is_test=True))\n",
    "        else:\n",
    "            self.predictions = pd.read_csv(self._get_predictions_file_path(is_test=False))\n",
    "\n",
    "    def load_ranking_from_file(self, user_id:int) -> None:\n",
    "        \"\"\"\n",
    "        Load precomputed rankings from a CSV file.\n",
    "\n",
    "        :param user_id: Id of the user\n",
    "        \"\"\"\n",
    "        file_path = os.path.join(self._get_ranking_predictions_file_path(), f'user_{user_id}_ranking.csv')\n",
    "        if not hasattr(self, \"rankings\") or self.rankings is None:\n",
    "            self.rankings = {}\n",
    "        self.rankings[user_id] = pd.read_csv(file_path)\n",
    "\n",
    "    def load_all_rankings_from_file(self, train_data: pd.DataFrame):\n",
    "        \"\"\"\n",
    "        Load precomputed rankings for all users in the training data from CSV files.\n",
    "        :param train_data:\n",
    "        :return:\n",
    "        \"\"\"\n",
    "        for user in tqdm(train_data[\"user_id\"].unique()):\n",
    "            self.load_ranking_from_file(user)\n",
    "\n",
    "    def save_predictions_to_file(self, is_test: bool = False) -> None:\n",
    "        \"\"\"\n",
    "        Save precomputed predictions to a CSV file.\n",
    "\n",
    "        :param is_test: Whether to save to the test or train folder\n",
    "        \"\"\"\n",
    "        self.predictions.to_csv(self._get_predictions_file_path(is_test=is_test), index=False)\n",
    "\n",
    "\n",
    "    def save_rankings_to_file(self, is_test: bool = False) -> None:\n",
    "        \"\"\"\n",
    "        Save precomputed rankings to a set of CSV files and a JSON mapping file.\n",
    "\n",
    "        :param is_test: Whether to save to the test or train folder\n",
    "        \"\"\"\n",
    "        folder_path = self._get_ranking_predictions_file_path(is_test=is_test)\n",
    "        user_dict = {}\n",
    "\n",
    "        for user_id, ranking in self.rankings.items():\n",
    "            ranking_df = pd.DataFrame(ranking, columns=['item_id', 'predicted_score'])\n",
    "            filepath = os.path.join(folder_path, f'user_{user_id}_ranking.csv')\n",
    "            ranking_df.to_csv(filepath, index=False)\n",
    "            user_dict[int(user_id)] = filepath\n",
    "\n",
    "        with open(os.path.join(folder_path, 'user_ranking_file_map.json'), 'w') as f:\n",
    "            json.dump(user_dict, f, indent=4)\n",
    "\n",
    "    def calculate_rating_predictions_test_data(self, test_data: pd.DataFrame) -> None:\n",
    "        \"\"\"\n",
    "        Calculate all predictions and rankings for the test data.\n",
    "\n",
    "        :param test_data: Test data containing user_ids and item_ids\n",
    "        \"\"\"\n",
    "        self.calculate_all_predictions(test_data)\n",
    "        self.save_predictions_to_file(is_test=True)\n",
    "        print(\"Calculated and saved predictions for test data.\")\n",
    "\n",
    "    def calculate_ranking_predictions_test_data(self, test_data: pd.DataFrame, k: int) -> None:\n",
    "        \"\"\"\n",
    "        Calculate all predictions and rankings for the test data.\n",
    "\n",
    "        :param test_data: Test data containing user_ids and item_ids\n",
    "        :param k: Ranking list size\n",
    "        \"\"\"\n",
    "        self.calculate_all_rankings(k, test_data)\n",
    "        self.save_rankings_to_file(is_test=True)\n",
    "        print(\"Calculated and saved predictions and rankings for test data.\")\n"
   ],
   "id": "fbd6b24b9713587b",
   "outputs": [],
   "execution_count": null
  },
  {
   "cell_type": "markdown",
   "id": "83765035",
   "metadata": {},
   "source": [
    "To facilitate the implementation of the hybrid recommender system, we created an abstract recommender class. Each of the recommendation algorithms implemented in this task, extends this abstract recommender class and implements a method to train the algorithm and predict a score for a user/item pair. Furthermore, the class provides functionality to save and load predictions from a csv file to facilitate evaluation.\n",
    "\n",
    "Below we list the implementation of each single recommendation algorithm and the tuning of hyperparameters on a small subset of the training data."
   ]
  },
  {
   "cell_type": "code",
   "id": "f1cc1e0b",
   "metadata": {},
   "source": [
    "# TODO add grid search code"
   ],
   "outputs": [],
   "execution_count": null
  },
  {
   "cell_type": "markdown",
   "id": "f399333f",
   "metadata": {},
   "source": [
    "<i>Explain why we use this hyperparameter tuning approach</i>"
   ]
  },
  {
   "cell_type": "markdown",
   "id": "9f1a48e3",
   "metadata": {},
   "source": [
    "### Content-Based"
   ]
  },
  {
   "cell_type": "code",
   "id": "682351e6",
   "metadata": {},
   "source": [
    "# TODO Insert Content-Based recommender"
   ],
   "outputs": [],
   "execution_count": null
  },
  {
   "cell_type": "markdown",
   "id": "04906ba3",
   "metadata": {},
   "source": [
    "#### Hyperparameter Tuning"
   ]
  },
  {
   "cell_type": "code",
   "id": "f7bcff1d",
   "metadata": {},
   "source": [
    "hyperparameters_content_based = {\n",
    "    \"aggregation_method\": [\"average\", \"weighted_average\", \"avg_pos\"],\n",
    "    \"bert_model\": ['boltuix/bert-mini', 'distilbert-base-uncased'],\n",
    "    \"data\": [train_data_small],\n",
    "    \"batch_size\": [16],\n",
    "    \"content\": [content]\n",
    "}\n",
    "\n",
    "if HYPERPARAMETER_TUNING_ON: \n",
    "    best_parameters_cb, params_cb = grid_search(hyperparameters_content_based, ContentBasedRecommender, train_data_small, RMSE)\n",
    "else: \n",
    "    best_parameters_cb = {\n",
    "        \"aggregation_method\": \"avg_pos\",\n",
    "        \"bert_model\": 'boltuix/bert-mini',\n",
    "        \"data\": train_data,\n",
    "        \"batch_size\": 16,\n",
    "        \"content\": content_full\n",
    "    }"
   ],
   "outputs": [],
   "execution_count": null
  },
  {
   "cell_type": "markdown",
   "id": "3cc7c667",
   "metadata": {},
   "source": [
    "<i>Describe implementation and hyper parameters</i>"
   ]
  },
  {
   "cell_type": "markdown",
   "id": "83c9a064",
   "metadata": {},
   "source": [
    "```\n",
    "Best params metric 0.4182111704005534\n",
    "Best params: [('aggregation_method', 'avg_pos'), ('bert_model', 'boltuix/bert-mini'), ('batch_size', 16)]\n",
    "```"
   ]
  },
  {
   "cell_type": "markdown",
   "id": "7460e8ea",
   "metadata": {},
   "source": [
    "#### Train Best Model"
   ]
  },
  {
   "cell_type": "code",
   "id": "a8f5acea",
   "metadata": {},
   "source": [
    "content_based_best = ContentBasedRecommender(**best_parameters_cb)\n",
    "if content_based_best.checkpoint_exists() and RESTORE_STATES:\n",
    "    content_based_best.load_predictions_from_file()\n",
    "    content_based_best.load_all_rankings_from_file(train_data)\n",
    "    content_based_best.load_model()\n",
    "if HYPERPARAMETER_TUNING_ON :\n",
    "    content_based_best.train(train_data)\n",
    "    content_based_best.calculate_all_predictions(train_data)\n",
    "    content_based_best.calculate_all_rankings(10, train_data)\n",
    "    content_based_best.save_predictions_to_file()\n",
<<<<<<< HEAD
    "    content_based_best.save_rankings_to_file()\n",
    "    content_based_best.save_model()"
   ]
=======
    "    content_based_best.save_rankings_to_file()"
   ],
   "outputs": [],
   "execution_count": null
>>>>>>> 6ccf7765
  },
  {
   "cell_type": "markdown",
   "id": "6410aa66",
   "metadata": {},
   "source": [
    "#### User-based Collaborative Filtering"
   ]
  },
  {
   "cell_type": "code",
   "id": "1957bc81",
   "metadata": {},
   "source": [
    "# TODO insert User-KNN"
   ],
   "outputs": [],
   "execution_count": null
  },
  {
   "cell_type": "code",
   "id": "119780a6",
   "metadata": {},
   "source": [
    "hyperparameters_user_knn = {\n",
    "    \"k\": [5, 7, 8, 9, 10, 11, 12, 13, 15]\n",
    "}\n",
    "if HYPERPARAMETER_TUNING_ON:\n",
    "    u_knn = UserKNN(2)\n",
    "    u_knn.calculate_all_predictions(train_data_small)\n",
    "    display(u_knn.predictions.head())\n",
    "    u_knn.calculate_all_rankings(5, train_data_small)\n",
    "    display(u_knn.get_ranking(1, 5))\n",
    "    similarity_matrix = u_knn.similarity_matrix\n",
    "    best_parameters_uknn, params_uknn = grid_search(hyperparameters_user_knn, UserKNN, train_data_small, RMSE, similarity_matrix=similarity_matrix)\n",
    "else:\n",
    "    best_parameters_uknn = {\n",
    "        \"k\": 11\n",
    "    }"
   ],
   "outputs": [],
   "execution_count": null
  },
  {
   "cell_type": "markdown",
   "id": "10df3b80",
   "metadata": {},
   "source": [
    "<i>Describe implementation and hyper parameters</i>"
   ]
  },
  {
   "cell_type": "markdown",
   "id": "255aed63",
   "metadata": {},
   "source": [
    "```\n",
    "Best params metric 0.45440612603397196\n",
    "Best params: [('k', 11)]\n",
    "```\n"
   ]
  },
  {
   "cell_type": "markdown",
   "id": "66fa4051",
   "metadata": {},
   "source": [
    "#### Train Best Model"
   ]
  },
  {
   "cell_type": "code",
   "id": "4ea09584",
   "metadata": {},
   "source": [
    "user_knn_best = UserKNN(**best_parameters_uknn)\n",
    "if user_knn_best.checkpoint_exists():\n",
    "    user_knn_best.load_predictions_from_file()\n",
    "    user_knn_best.load_all_rankings_from_file(train_data)\n",
    "    user_knn_best.load_model()\n",
    "if HYPERPARAMETER_TUNING_ON or not RESTORE_STATES:\n",
    "    user_knn_best.train(train_data)\n",
    "    user_knn_best.calculate_all_predictions(train_data)\n",
    "    user_knn_best.calculate_all_rankings(10, train_data)\n",
    "    user_knn_best.save_predictions_to_file()\n",
<<<<<<< HEAD
    "    user_knn_best.save_rankings_to_file()\n",
    "    user_knn_best.save_model()"
   ]
=======
    "    user_knn_best.save_rankings_to_file()"
   ],
   "outputs": [],
   "execution_count": null
>>>>>>> 6ccf7765
  },
  {
   "cell_type": "markdown",
   "id": "dc5f97ce",
   "metadata": {},
   "source": [
    "### Item-based Collaborative Filtering"
   ]
  },
  {
   "cell_type": "code",
   "id": "6b28ac75",
   "metadata": {},
   "source": [
    "# TODO insert User-KNN"
   ],
   "outputs": [],
   "execution_count": null
  },
  {
   "cell_type": "markdown",
   "id": "33b126b6",
   "metadata": {},
   "source": [
    "#### Hyperparameter Tuning"
   ]
  },
  {
   "cell_type": "code",
   "id": "18a6e1de",
   "metadata": {},
   "source": [
    "hyperparameters_item_knn = {\n",
    "    \"k\": [2, 3, 5, 7, 8, 9, 10, 11]\n",
    "}\n",
    "if HYPERPARAMETER_TUNING_ON:\n",
    "    i_knn = ItemKNN(2)\n",
    "    i_knn.train(train_data_small)\n",
    "    i_knn.calculate_all_predictions(train_data_small)\n",
    "    display(i_knn.predictions.head())\n",
    "    i_knn.calculate_all_rankings(5, train_data_small)\n",
    "    display(i_knn.get_ranking(1, 5))\n",
    "    similarity_matrix = i_knn.similarity_matrix\n",
    "    best_parameters_iknn, params_iknn = grid_search(hyperparameters_item_knn, ItemKNN, train_data_small, RMSE, similarity_matrix=similarity_matrix)\n",
    "else:\n",
    "    best_parameters_iknn = {\n",
    "        \"k\": 11\n",
    "    }"
   ],
   "outputs": [],
   "execution_count": null
  },
  {
   "cell_type": "markdown",
   "id": "b95a428c",
   "metadata": {},
   "source": [
    "<i>Describe implementation and hyper parameters</i>"
   ]
  },
  {
   "cell_type": "markdown",
   "id": "2cf20aa7",
   "metadata": {},
   "source": [
    "```\n",
    "Best params metric 0.4124278800175163\n",
    "Best params: [('k', 11)]\n",
    "```\n"
   ]
  },
  {
   "cell_type": "markdown",
   "id": "acc4fe60",
   "metadata": {},
   "source": [
    "#### Train Best Model"
   ]
  },
  {
   "cell_type": "code",
   "id": "b6771808",
   "metadata": {},
   "source": [
    "item_knn_best = ItemKNN(**best_parameters_iknn)\n",
    "\n",
    "if item_knn_best.checkpoint_exists() and RESTORE_STATES:\n",
    "    item_knn_best.load_predictions_from_file()\n",
    "    item_knn_best.load_all_rankings_from_file(train_data)\n",
    "    item_knn_best.load_model()\n",
    "if HYPERPARAMETER_TUNING_ON:\n",
    "    item_knn_best.train(train_data)\n",
    "    item_knn_best.calculate_all_predictions(train_data)\n",
    "    item_knn_best.calculate_all_rankings(10, train_data)\n",
    "    item_knn_best.save_predictions_to_file()\n",
<<<<<<< HEAD
    "    item_knn_best.save_rankings_to_file()\n",
    "    item_knn_best.save_model()"
   ]
=======
    "    item_knn_best.save_rankings_to_file()"
   ],
   "outputs": [],
   "execution_count": null
>>>>>>> 6ccf7765
  },
  {
   "cell_type": "markdown",
   "id": "9cb6af25",
   "metadata": {},
   "source": [
    "### Matrix Factorization"
   ]
  },
  {
   "cell_type": "code",
   "id": "669daece",
   "metadata": {},
   "source": [
    "# TODO insert Matrix factorization"
   ],
   "outputs": [],
   "execution_count": null
  },
  {
   "cell_type": "code",
   "id": "389eb8d5",
   "metadata": {},
   "source": [
    "hyperparameters_matrix_factorization = {\n",
    "    'n_factors':[5, 10, 20, 25, 50], \n",
    "    'learning_rate':[0.001, 0.01, 0.05, 0.1], \n",
    "    'regularization':[0.002, 0.02, 0.2], \n",
    "    'n_epochs': [5, 20], \n",
    "    'use_bias':[True, False]\n",
    "}\n",
    "\n",
    "if HYPERPARAMETER_TUNING_ON:\n",
    "    best_parameters_mf, params_mf = grid_search(hyperparameters_matrix_factorization, MatrixFactorizationSGD, train_data_small, RMSE)\n",
    "else: \n",
    "    best_parameters_mf = {\n",
    "        'n_factors':5, \n",
    "        'learning_rate': 0.01, \n",
    "        'regularization':0.2, \n",
    "        'n_epochs': 5, \n",
    "        'use_bias':True\n",
    "    }"
   ],
   "outputs": [],
   "execution_count": null
  },
  {
   "cell_type": "markdown",
   "id": "f21d3c6c",
   "metadata": {},
   "source": [
    "```\n",
    "Best params: [('n_factors', 5), ('learning_rate', 0.001), ('regularization', 0.2), ('n_epochs', 5), ('use_bias', True)]\n",
    "```"
   ]
  },
  {
   "cell_type": "markdown",
   "id": "94c6118d",
   "metadata": {},
   "source": [
    "<i>Describe implementation and hyper parameters</i>"
   ]
  },
  {
   "cell_type": "markdown",
   "id": "9cfdb631",
   "metadata": {},
   "source": [
    "#### Train Best Model"
   ]
  },
  {
   "cell_type": "code",
   "id": "cd6a1c3f",
   "metadata": {},
   "source": [
    "mf_best = MatrixFactorizationSGD(**best_parameters_mf)\n",
    "if mf_best.checkpoint_exists():\n",
    "    mf_best.load_predictions_from_file()\n",
    "    mf_best.load_all_rankings_from_file(train_data)\n",
    "    mf_best.load_model()\n",
    "if HYPERPARAMETER_TUNING_ON or not RESTORE_STATES:\n",
    "    mf_best.train(train_data)\n",
    "    mf_best.calculate_all_predictions(train_data)\n",
    "    mf_best.calculate_all_rankings(10, train_data)\n",
    "    mf_best.save_predictions_to_file()\n",
<<<<<<< HEAD
    "    mf_best.save_rankings_to_file()   \n",
    "    mf_best.save_model()"
   ]
=======
    "    mf_best.save_rankings_to_file()   "
   ],
   "outputs": [],
   "execution_count": null
>>>>>>> 6ccf7765
  },
  {
   "cell_type": "markdown",
   "id": "2be25945",
   "metadata": {},
   "source": [
    "### Bayesian Probabilistic Ranking"
   ]
  },
  {
   "cell_type": "code",
   "id": "693c3cda",
   "metadata": {},
   "source": [
    "# TODO insert BPR"
   ],
   "outputs": [],
   "execution_count": null
  },
  {
   "cell_type": "markdown",
   "id": "98171bfa",
   "metadata": {},
   "source": [
    "#### Hyperparameter Tuning"
   ]
  },
  {
   "cell_type": "code",
   "id": "913c25d7",
   "metadata": {},
   "source": [
    "hyperparameters_bpr = {\n",
    "    'n_factors':[5, 10, 20, 25, 50], \n",
    "    'learning_rate':[0.001, 0.01, 0.05, 0.1], \n",
    "    'regularization':[0.002, 0.02, 0.2], \n",
    "    'n_epochs': [5, 20], \n",
    "}\n",
    "if HYPERPARAMETER_TUNING_ON:\n",
    "    best_parameters_bpr, params_bpr = grid_search(hyperparameters_bpr, BayesianProbabilisticRanking, train_data_small, RMSE)\n",
    "else: \n",
    "    best_parameters_bpr = {\n",
    "        'n_factors':5, \n",
    "        'learning_rate': 0.1, \n",
    "        'regularization':0.2, \n",
    "        'n_epochs': 20, \n",
    "    }"
   ],
   "outputs": [],
   "execution_count": null
  },
  {
   "cell_type": "markdown",
   "id": "98502cf0",
   "metadata": {},
   "source": [
    "```\n",
    "Best params metric 0.4304978367972904\n",
    "Best params: [('n_factors', 5), ('learning_rate', 0.01), ('regularization', 0.02), ('n_epochs', 20)]\n",
    "```"
   ]
  },
  {
   "cell_type": "markdown",
   "id": "21b6fb90",
   "metadata": {},
   "source": [
    "<i>Describe implementation and hyper parameters</i>"
   ]
  },
  {
   "cell_type": "markdown",
   "id": "29a44814",
   "metadata": {},
   "source": [
    "#### Train Best Model"
   ]
  },
  {
   "cell_type": "code",
   "id": "20b177e2",
   "metadata": {},
   "source": [
    "bpr_best = BayesianProbabilisticRanking(**best_parameters_bpr)\n",
    "if bpr_best.checkpoint_exists() and RESTORE_STATES:\n",
    "    bpr_best.load_predictions_from_file()\n",
    "    bpr_best.load_all_rankings_from_file(train_data)\n",
    "    bpr_best.load_model()\n",
    "if HYPERPARAMETER_TUNING_ON:\n",
    "    bpr_best.train(train_data)\n",
    "    bpr_best.calculate_all_predictions(train_data)\n",
    "    bpr_best.calculate_all_rankings(10, train_data)\n",
    "    bpr_best.save_predictions_to_file()\n",
<<<<<<< HEAD
    "    bpr_best.save_rankings_to_file()\n",
    "    bpr_best.save_model()"
   ]
=======
    "    bpr_best.save_rankings_to_file()"
   ],
   "outputs": [],
   "execution_count": null
>>>>>>> 6ccf7765
  },
  {
   "cell_type": "markdown",
   "id": "5c512fc8",
   "metadata": {},
   "source": [
    "<h3>Hybrid Model</h3>"
   ]
  },
  {
   "cell_type": "code",
   "id": "c9853519",
   "metadata": {},
   "source": [
    "# TODO insert hybrid model class"
   ],
   "outputs": [],
   "execution_count": null
  },
  {
   "cell_type": "markdown",
   "id": "33fae842",
   "metadata": {},
   "source": [
    "The hybrid model combines the predictions of the models implemented above into a single model by combining their predictions using a weighted sum approach. For the rating prediction task, the weights are found by minimizing an objective function, in our case the mean squared error (MSE). We could also use the RMSE, but this is equivalent to minimizing the MSE. For the minimization we use scipy's minimize function with the commonly used L-BFGS-B method.\n",
    "\n",
    "For the ranking task we use a slightly different approach:\n",
    "1. Assume we want a recommendation list of size K.\n",
    "2. For each recommendation we predict this list of item_ids and ratings.\n",
    "3. Each rating for an item is multiplied by the algorithm's associated (predefined) weight to obtain new ratings for each item.\n",
    "4. In the case that an item is recommended by multiple algorithms, the weighted ratings are summed together.\n",
    "5. Finally, items are re-ranked by their new predicted rating and the top-K is taken as the new ranking.\n",
    "\n",
    "As mentioned in the steps above, the weights for the ranking task are predefined, unlike the rating prediction task. This is because, as mentioned in the lectures, ranking evaluation metrics, such as NDCG and AP are non-smooth functions. Smooth approximations of these functions exist, but these approximations are not always good. Therefore, we opted for manually finding nearly optimal weights based on evaluation metrics (F1-score and NDCG) on a small subset of the training data, similar to the hyperparameter tuning."
   ]
  },
  {
   "cell_type": "code",
   "id": "f55e25ab-353d-4a7c-bf68-9deb201bfbb6",
   "metadata": {},
   "source": [
    "# TODO remove all these imports when classes defined\n",
    "from recommendation_algorithms.hybrid_recommender import HybridRecommender\n",
    "from recommendation_algorithms.matrix_factorization import MatrixFactorizationSGD\n",
    "from recommendation_algorithms.bayesian_probabilistic_ranking import BayesianProbabilisticRanking\n",
    "from recommendation_algorithms.item_knn import ItemKNN\n",
    "from recommendation_algorithms.user_knn import UserKNN\n",
    "\n",
    "\n",
    "content_based = ContentBasedRecommender(**best_parameters_cb)\n",
    "item_knn = ItemKNN(**best_parameters_iknn)\n",
    "user_knn = UserKNN(**best_parameters_uknn)\n",
    "matrix_factorization = MatrixFactorizationSGD(**best_parameters_mf)\n",
    "bpr = BayesianProbabilisticRanking(**best_parameters_bpr)\n",
    "rating_recommenders = [matrix_factorization, item_knn, user_knn]\n",
    "ranking_recommenders = [matrix_factorization, bpr, item_knn, user_knn]\n",
    "max_k = 10 # Recommendation list size\n",
    "ranking_weights = {\n",
    "    'Content Based Recommender':0.2,\n",
    "\t'Matrix Factorization': 0.2,\n",
    "\t'Bayesian Probabilistic Ranking': 0.2,\n",
    "\t'Item KNN': 0.2,\n",
    "\t'User KNN': 0.2,\n",
    "}\n",
    "hybrid_recommender = HybridRecommender(train_data, rating_recommenders, ranking_recommenders, max_k, ranking_weights, True)"
   ],
   "outputs": [],
   "execution_count": null
  },
  {
   "cell_type": "markdown",
   "id": "9a10fdd2",
   "metadata": {},
   "source": [
    "<h4>Ranking Weight Optimization</h4>"
   ]
  },
  {
   "cell_type": "code",
   "id": "c2d068f1",
   "metadata": {},
   "source": [
    "# TODO optimize ranking weights in terms of F1-score and NDCG (maybe pick one)\n",
    "\n",
    "# TODO set ranking weights of hybrid model to optimized weights"
   ],
   "outputs": [],
   "execution_count": null
  },
  {
   "cell_type": "markdown",
   "id": "512d59ff",
   "metadata": {},
   "source": [
    "<i>Discuss optimization approach (do not have to discuss the coefficients yet, that's a different task)</i>"
   ]
  },
  {
   "cell_type": "markdown",
   "id": "ec7f712c-2895-4962-ad06-85da032fd597",
   "metadata": {},
   "source": [
    "# Task 2) Experiments for both rating prediction and ranking tasks, and conducting offline evaluation"
   ]
  },
  {
   "cell_type": "markdown",
   "id": "2f295eaa",
   "metadata": {},
   "source": [
    "In task 2 we evaluate all individual models and the hybrid model for both rating prediction and ranking tasks by calculating evaluation metrics (implemented below) on the test set."
   ]
  },
  {
   "cell_type": "markdown",
   "id": "572e90f60bb0e91c",
   "metadata": {},
   "source": [
    "## Code"
   ]
  },
  {
   "cell_type": "code",
   "id": "56177635-1c91-4ca6-845e-5ae874726b1f",
   "metadata": {},
   "source": [
    "# Test data - rankings\n",
    "def get_ranking_ground_truth(test_data: pd.DataFrame, k: int = 10) -> dict:\n",
    "    \"\"\"\n",
    "    Create ground truth ranking series dict from test data for ranking evaluation.\n",
    "    :param test_data: pd.DataFrame with columns=['user_id', 'item_id', 'rating']\n",
    "    :param k: cut-off for ranking\n",
    "    :return: dict where keys are user ids and values are pd.Series with index=item_id and values=rating\n",
    "    \"\"\"\n",
    "    users = test_data['user_id'].unique().tolist()\n",
    "    user_rankings = {\n",
    "        user: test_data[test_data['user_id'] == user][['item_id', 'rating']]\n",
    "        .sort_values(by='rating', ascending=False)\n",
    "        .head(k)\n",
    "        .set_index('item_id')['rating']\n",
    "        for user in users\n",
    "    }\n",
    "    return user_rankings\n",
    "\n",
    "# creates ranking series dict\n",
    "user_rankings_test = get_ranking_ground_truth(test_data)\n"
   ],
   "outputs": [],
   "execution_count": null
  },
  {
   "cell_type": "markdown",
   "id": "2ede441558edb9b6",
   "metadata": {},
   "source": [
    "## Evaluation scripts\n",
    "\n",
    "The evaluation scripts load from saved results to allow for batch processing of different models and baselines."
   ]
  },
  {
   "cell_type": "markdown",
   "id": "39a2293146883ccf",
   "metadata": {},
   "source": [
    "### Rating task"
   ]
  },
  {
   "cell_type": "code",
   "id": "55a0946fa8f3ab6e",
   "metadata": {},
   "source": [
    "for recommender in rating_recommenders:\n",
    "    recommender.calculate_rating_predictions_test_data(test_data)"
   ],
   "outputs": [],
   "execution_count": null
  },
  {
   "cell_type": "code",
   "id": "4b88e7d2163e19fe",
   "metadata": {},
   "source": [
    "prediction_filepaths = { # filepaths to the saved predictions from different models\n",
    "    'MF': 'model_checkpoints/test/matrix_factorization/predictions.csv',\n",
    "}\n",
    "\n",
    "def load_rating_predictions(file_path: str) -> pd.DataFrame:\n",
    "    \"\"\"\n",
    "    Load predictions from a CSV file.\n",
    "\n",
    "    :param file_path: path to the CSV file - assumes saved with columns=['user_id', 'item_id', 'predicted_score']\n",
    "    :return: pd.DataFrame with columns=['user_id', 'item_id', 'predicted_rating']\n",
    "    \"\"\"\n",
    "    predictions = pd.read_csv(file_path)\n",
    "    predictions = predictions.rename(columns={'user_id': 'user_id', 'item_id': 'item_id', 'predicted_score': 'pred_rating'})\n",
    "    return predictions\n",
    "\n",
    "def load_all_rating_predictions(filepaths: dict) -> dict:\n",
    "    \"\"\"\n",
    "    Load predictions from multiple CSV files.\n",
    "\n",
    "    :param filepaths: dictionary where keys are model names and values are file paths\n",
    "    :return: dictionary where keys are model names and values are pd.DataFrames with predictions\n",
    "    \"\"\"\n",
    "    all_predictions = {}\n",
    "    for model_name, file_path in filepaths.items():\n",
    "        all_predictions[model_name] = load_rating_predictions(file_path)\n",
    "    return all_predictions\n"
   ],
   "outputs": [],
   "execution_count": null
  },
  {
   "cell_type": "code",
   "id": "493d97ca2d87698f",
   "metadata": {},
   "source": [
    "d = load_all_rating_predictions(prediction_filepaths)\n",
    "d"
   ],
   "outputs": [],
   "execution_count": null
  },
  {
   "cell_type": "code",
   "id": "78773b655108a2b",
   "metadata": {},
   "source": [
    "# EVALUATION functions\n",
    "from sklearn.metrics import root_mean_squared_error\n",
    "\n",
    "def evaluate_rating(ground_truth: list[float], predictions: list[float]) -> float:\n",
    "    \"\"\"\n",
    "    Evaluation function for one model for rating prediction task - RMSE. Takes two lists of rating values as input and returns RMSE and MSE. Assumes that the two lists are aligned (i.e., the i-th element in each list corresponds to the same user-item pair).\n",
    "\n",
    "    :param ground_truth: list of actual ratings\n",
    "    :param predictions:  list of predicted ratings\n",
    "    :return: float\n",
    "    \"\"\"\n",
    "    return root_mean_squared_error(ground_truth, predictions)\n",
    "\n",
    "def evaluate_rating_all(rating_prediction_dict: dict, test_data: pd.DataFrame) -> dict:\n",
    "    \"\"\"\n",
    "    Evaluate a baseline or model against the test data for rating prediction task - RMSE for all models.\n",
    "    :param rating_prediction_dict: dict of model/baseline predictions {model_name: pd.DataFrame} with columns=['user_id', 'item_id', 'pred_rating']\n",
    "    :param test_data: pd.DataFrame with columns=['user_id', 'item_id', 'rating']\n",
    "    :return:\n",
    "    \"\"\"\n",
    "    res_dict = {}\n",
    "    print(f'Evaluating rating predictions for all models...')\n",
    "    for i, df in tqdm(rating_prediction_dict.items()):\n",
    "        df2 = df.merge(test_data[['user_id','item_id','rating']], on=['user_id','item_id']).dropna() # TODO - there is a nan for some reason\n",
    "        rmse = evaluate_rating(df2['rating'].tolist(), df2['pred_rating'].tolist())\n",
    "        print(f'- {i}: RMSE = {rmse:.4f}')\n",
    "        res_dict[i] = rmse\n",
    "    return res_dict\n",
    "\n",
    "res_dict = evaluate_rating_all(d, test_data)\n",
    "res_dict"
   ],
   "outputs": [],
   "execution_count": null
  },
  {
   "cell_type": "code",
   "id": "56163d843ac7b1f7",
   "metadata": {},
   "source": [
    "# VISUALISATION\n",
    "def plot_rating_results(results: dict):\n",
    "    \"\"\"\n",
    "    Plot RMSE results for different recommendation models.\n",
    "\n",
    "    :param results: dictionary where keys are model names and values are RMSE scores. { model_name: rmse_score }\n",
    "    \"\"\"\n",
    "    models = list(results.keys())\n",
    "    rmse_scores = list(results.values())\n",
    "\n",
    "    plt.figure(figsize=(10, 6))\n",
    "    sns.barplot(x=models, y=rmse_scores)\n",
    "    plt.title('RMSE of Different Recommendation Models')\n",
    "    plt.xlabel('Recommendation Model')\n",
    "    plt.ylabel('RMSE')\n",
    "    plt.ylim(0, max(rmse_scores) + 1)\n",
    "    plt.xticks(rotation=45)  # readability\n",
    "    plt.show()\n",
    "\n",
    "plot_rating_results(res_dict)"
   ],
   "outputs": [],
   "execution_count": null
  },
  {
   "cell_type": "markdown",
   "id": "c624a28b9d881222",
   "metadata": {},
   "source": [
    "### Ranking task"
   ]
  },
  {
   "cell_type": "code",
   "id": "202e8bff5b7c8b7e",
   "metadata": {},
   "source": [
    "for recommender in ranking_recommenders:\n",
    "    recommender.calculate_ranking_predictions_test_data(test_data, max_k)"
   ],
   "outputs": [],
   "execution_count": null
  },
  {
   "cell_type": "code",
   "id": "5069990604377578",
   "metadata": {},
   "source": [
    "# Loading ranking data in\n",
    "max_k = 10\n",
    "\n",
    "ranking_prediction_filepaths = { # filepaths to the saved predictions from different models\n",
    "    'MF': 'model_checkpoints/matrix_factorization/rankings/',\n",
    "    # TODO add other checkpoint paths\n",
    "}\n",
    "\n",
    "def load_model_ranking_predictions(folder_path: str) -> dict:\n",
    "    \"\"\"\n",
    "    Load ranking predictions from a CSV file for all users.\n",
    "\n",
    "    :param folder_path: path to the folder containing the rankings and mapping file\n",
    "    :return: dictionary where keys are user IDs and values are ordered pd.Series with index=item_id and values=predicted_score\n",
    "    \"\"\"\n",
    "    mapping_file = json.loads(open(os.path.join(folder_path, 'user_ranking_file_map.json'), 'r').read())\n",
    "    user_dict = {}\n",
    "\n",
    "    for user_id, file in mapping_file.items():\n",
    "        predictions = pd.read_csv(file)\n",
    "        p = predictions.set_index('item_id')['predicted_score']\n",
    "        user_dict[int(user_id)] = p\n",
    "\n",
    "    return user_dict\n",
    "\n",
    "def load_all_ranking_predictions(filepaths: dict) -> dict:\n",
    "    \"\"\"\n",
    "    Load ranking predictions from multiple CSV files.\n",
    "    :param filepaths: dictionary where keys are model names and values are folder paths\n",
    "    :return: ditionary where keys are model names and values are dictionaries { user_id: pd.Series with ranking predictions }\n",
    "    \"\"\"\n",
    "    all_predictions = {}\n",
    "    for i, d in filepaths.items():\n",
    "        all_predictions[i] = load_model_ranking_predictions(d)\n",
    "    return all_predictions\n",
    "\n",
    "ranking_predictions = load_all_ranking_predictions(ranking_prediction_filepaths)"
   ],
   "outputs": [],
   "execution_count": null
  },
  {
   "cell_type": "code",
   "id": "b086beef1e16f5",
   "metadata": {},
   "source": [
    "# Evaluation ranking task\n",
    "\n",
    "def ndcg(ground_truth: list, rec_list: list, k = 10) -> float:\n",
    "    \"\"\"\n",
    "    Calculate Normalized Discounted Cumulative Gain (NDCG) for a single user.\n",
    "    :param ground_truth: list of relevant item ids\n",
    "    :param rec_list: ranked list of recommended item ids\n",
    "    :param k: cut off for NDCG calculation\n",
    "    :return:\n",
    "    \"\"\"\n",
    "    if k > len(rec_list):\n",
    "        k = len(rec_list)\n",
    "    dcg = 0.0\n",
    "    for i in range(k):\n",
    "        numerator = 1 if rec_list[i] in ground_truth else 0\n",
    "        denominator = np.log2(i + 2)\n",
    "        dcg += numerator / denominator\n",
    "    ideal_len = min(k, len(ground_truth))\n",
    "    if ideal_len == 0:\n",
    "        return 0.0\n",
    "    else:\n",
    "        IDCG = sum(1.0 / np.log2(i + 2) for i in range(ideal_len))\n",
    "        return dcg / IDCG\n",
    "\n",
    "\n",
    "def evaluate_ranking(ground_truth: list[pd.Series], rec_list: list[pd.Series], k=10) -> tuple[\n",
    "    floating[Any], floating[Any], floating[Any]]:\n",
    "    \"\"\"\n",
    "    Calculate Precision, Recall, and NDCG for ranking task.\n",
    "\n",
    "    Assume that items in rec_list are relevant (rel = 1) and items not in rec_list are non-relevant (rel = 0).\n",
    "\n",
    "    :param ground_truth: lists of pd.Series of item ids that are relevant\n",
    "    :param rec_list: list of pd.Series of recommended top-k item ids - index=item_ids, values=rating\n",
    "    :param k: cut-off for ndcg (may change to be for P and R as well) - TODO\n",
    "    :return:\n",
    "    \"\"\"\n",
    "    # Compute Precision & Recall\n",
    "    gt_items = [set(gt.index.values) for gt in ground_truth]\n",
    "    rec_items = [set(rl.index.values) for rl in rec_list]\n",
    "    len_intersections = np.array([len(set(gt).intersection(rl)) for rl, gt in zip(rec_items, gt_items)])\n",
    "    len_rls = np.array([len(rl) for rl in rec_items])\n",
    "    len_gts = np.array([len(gt) for gt in gt_items])\n",
    "\n",
    "    p = np.nanmean(100 * len_intersections / len_rls)  # precision\n",
    "    r = np.nanmean(100 * len_intersections / len_gts)  # recall\n",
    "\n",
    "    # Compute NDCG\n",
    "    ndcgs = [ndcg(list(gt), list(rl), k) for rl, gt in zip(rec_items, gt_items)]\n",
    "    ndcg_mean = np.nanmean(ndcgs)\n",
    "\n",
    "    return p, r, ndcg_mean\n",
    "\n",
    "def evaluate_ranking_all(prediction_dict: dict, test_data: dict, k=10, save_path: str = None) -> dict:\n",
    "    \"\"\"\n",
    "    Evaluate a baseline or model against the test data for ranking task - Precision, Recall, NDCG for all models.\n",
    "    :param save_path: full file path to save results to, if any\n",
    "    :param prediction_dict: { model : { user_id: pd.Series with ranking predictions } }\n",
    "    :param test_data: { user_id: pd.Series with ground truth ratings }\n",
    "    :param k:\n",
    "    :return:\n",
    "    \"\"\"\n",
    "    results = {}\n",
    "    users = test_data.keys()\n",
    "    print('Evaluating ranking predictions for all models...')\n",
    "\n",
    "    for model_name, user_predictions in tqdm(prediction_dict.items()):\n",
    "        ground_truth = []\n",
    "        rec_list = []\n",
    "        for user in users:\n",
    "            if user in user_predictions:\n",
    "                ground_truth.append(test_data[user])\n",
    "                rec_list.append(user_predictions[user].nlargest(k))\n",
    "        precision, recall, ndcg_mean = evaluate_ranking(ground_truth, rec_list, k)\n",
    "        results[model_name] = [precision, recall, ndcg_mean]\n",
    "        print(f'- {model_name}: Precision = {precision:.2f}%, Recall = {recall:.2f}%, NDCG = {ndcg_mean:.4f}')\n",
    "\n",
    "    if save_path:\n",
    "        df = pd.DataFrame.from_dict(results, orient='index', columns=['precision', 'recall', 'ndcg']).reset_index(names='model')\n",
    "        df.to_csv(save_path, index=False)\n",
    "    return results"
   ],
   "outputs": [],
   "execution_count": null
  },
  {
   "cell_type": "code",
   "id": "a63fc9930e227ac8",
   "metadata": {},
   "source": [
    "# RUN and AGGREGATE results\n",
    "results = evaluate_ranking_all(ranking_predictions, user_rankings_test, k=3)\n",
    "\n",
    "accuracy_metrics_df = pd.DataFrame.from_dict(results, orient='index', columns=['precision', 'recall', 'ndcg']).reset_index().rename(columns={'index': 'model'}).set_index('model')\n",
    "\n",
    "# adding rmse\n",
    "accuracy_metrics_df['rmse'] = accuracy_metrics_df.index.map(res_dict)\n",
    "\n",
    "display(accuracy_metrics_df)"
   ],
   "outputs": [],
   "execution_count": null
  },
  {
   "cell_type": "code",
   "id": "1a923fbb772ad99e",
   "metadata": {},
   "source": [
    "# VISUALISATION\n",
    "\n",
    "# results_ranking = {  # [precision, recall, ndcg] -- DEBUG DATA\n",
    "#     'content-based' : [20.0, 15.0, 0.1],\n",
    "#     'user-based CF' : [10.0, 20.0, 0.6],\n",
    "#     'item-based CF' : [05.0, 45.0, 0.8],\n",
    "#     'matrix factorisation' : [30.0, 35.0, 0.4],\n",
    "#     'hybrid' : [20.0, 40.0, 0.2],\n",
    "# }\n",
    "\n",
    "\n",
    "def visualise_ranking_results(results: dict, tight: bool = False):\n",
    "    \"\"\"\n",
    "    Plot Precision and Recall, and NDCG results for different recommendation models.\n",
    "\n",
    "    :param results: dictionary where keys are model names and values are lists of [precision, recall, ndcg]\n",
    "    :param tight: whether to display the two plots (Precision & Recall, NDCG) side by side\n",
    "    \"\"\"\n",
    "    df = pd.DataFrame.from_dict(results, orient='index', columns=['precision', 'recall', 'ndcg']).reset_index().rename(columns={'index': 'model'})\n",
    "    df_melt = df.melt(id_vars='model', value_vars=['precision', 'recall'], var_name='metric', value_name='value')\n",
    "\n",
    "    if not tight:\n",
    "        plt.figure(figsize=(10, 6))\n",
    "        sns.barplot(data=df_melt, x='model', y='value', hue='metric', palette=['tab:blue', 'tab:orange'], errorbar=None)\n",
    "        plt.title('Precision and Recall of Different Recommendation Models')\n",
    "        plt.xlabel('Recommendation Model')\n",
    "        plt.ylabel('%')\n",
    "        plt.xticks(rotation=45)  # readability\n",
    "        plt.show()\n",
    "\n",
    "        plt.figure(figsize=(10, 6))\n",
    "        sns.barplot(data=df, x='model', y='ndcg', errorbar=None)\n",
    "        plt.title('NDCG of Different Recommendation Models')\n",
    "        plt.xlabel('Recommendation Model')\n",
    "        plt.ylabel('NDCG')\n",
    "        plt.xticks(rotation=45)\n",
    "\n",
    "    else:\n",
    "        fig, axes = plt.subplots(1, 2, figsize=(14, 6))\n",
    "        # Left - grouped Precision & Recall\n",
    "        sns.barplot(data=df_melt, x='model', y='value', hue='metric',\n",
    "                    palette=['tab:blue', 'tab:orange'], errorbar=None, ax=axes[0])\n",
    "        axes[0].set_title('Precision and Recall of Different Recommendation Models')\n",
    "        axes[0].set_xlabel('Recommendation Model')\n",
    "        axes[0].set_ylabel('%')\n",
    "        axes[0].set_ylim(0, df_melt['value'].max() + 5)\n",
    "        axes[0].tick_params(axis='x', rotation=45)\n",
    "        axes[0].legend(title=None)\n",
    "\n",
    "        # Right - NDCG\n",
    "        sns.barplot(data=df, x='model', y='ndcg', errorbar=None, ax=axes[1])\n",
    "        axes[1].set_title('NDCG of Different Recommendation Models')\n",
    "        axes[1].set_xlabel('Recommendation Model')\n",
    "        axes[1].set_ylabel('NDCG')\n",
    "        axes[1].tick_params(axis='x', rotation=45)\n",
    "\n",
    "        plt.tight_layout()\n",
    "    plt.show()\n",
    "\n",
    "visualise_ranking_results(results, tight=True) # TODO - move to task 3/4/5"
   ],
   "outputs": [],
   "execution_count": null
  },
  {
   "cell_type": "markdown",
   "id": "a7f3a3e5-adef-4144-b7ad-f5f55696972d",
   "metadata": {},
   "source": [
    "# Task 3) Implement baselines for both rating prediction and ranking tasks, and perform experiments with those baselines"
   ]
  },
  {
   "cell_type": "markdown",
   "id": "5d4a9c46194a9832",
   "metadata": {},
   "source": [
    "## Code"
   ]
  },
  {
   "cell_type": "markdown",
   "id": "a404eb37",
   "metadata": {},
   "source": [
    "<h3>Rating Baselines</h3>"
   ]
  },
  {
   "cell_type": "code",
   "id": "2e22db71",
   "metadata": {},
   "source": [
    "class AverageRater(AbstractRecommender):\n",
    "    train_data: pd.DataFrame\n",
    "\n",
    "    def __init__(self, train_data: pd.DataFrame):\n",
    "        self.train_data = train_data\n",
    "   \n",
    "    def train(self, train_data: pd.DataFrame) -> None:\n",
    "        pass \n",
    "\n",
    "    def get_name(self) -> str:\n",
    "        return \"Average Item Rating Recommender\"\n",
    "\n",
    "    def predict_score(self, user_id: int, item_id: int) -> float:\n",
    "        # Calculate the mean score for an item\n",
    "        return np.mean(self.train_data.loc[(self.train_data['item_id'] == item_id), 'rating'])\n",
    "\n",
    "average_rater = AverageRater(train_data_small)\n",
    "average_rater.predict_score(1, 2)"
   ],
   "outputs": [],
   "execution_count": null
  },
  {
   "cell_type": "code",
   "id": "190924e0",
   "metadata": {},
   "source": [
    "# TODO insert mean hybrid rater\n",
    "# Easiest to just create new hybrid model instance, train, and set rating_weights to 1/len(rating_recommenders)"
   ],
   "outputs": [],
   "execution_count": null
  },
  {
   "cell_type": "markdown",
   "id": "99827e40",
   "metadata": {},
   "source": [
    "<h3>Ranking Baselines</h3>"
   ]
  },
  {
   "cell_type": "code",
   "id": "4ffacc49",
   "metadata": {},
   "source": [
    "class RandomRanker(AbstractRecommender):\n",
    "    unseen_items: Dict[int, List[int]] # For each user keep track of unseen items\n",
    "\n",
    "    def __init__(self, train_data: pd.DataFrame):\n",
    "        self.unseen_items = {}\n",
    "        self.train(train_data)\n",
    "\n",
    "    def get_name(self) -> str:\n",
    "        return \"Random Ranker\"\n",
    "    \n",
    "    def train(self, train_data: pd.DataFrame) -> None:\n",
    "        # Find unseen items for each user\n",
    "        user_ids = train_data['user_id'].unique()\n",
    "        item_ids = train_data['item_id'].unique()\n",
    "        for user_id in user_ids:\n",
    "            seen_items = train_data.loc[(train_data['user_id'] == user_id), 'item_id'].unique()\n",
    "            unseen_items_for_user = [item_id for item_id in item_ids if item_id not in seen_items]\n",
    "            self.unseen_items[user_id] = unseen_items_for_user\n",
    "\n",
    "    def predict_score(self, user_id: int, item_id: int) -> float:\n",
    "        return np.random.uniform(0, 5)\n",
    "    \n",
    "    def calculate_all_rankings(self, k: int, train_data: pd.DataFrame) -> None:\n",
    "        self.rankings = {}\n",
    "        for user_id in train_data['user_id'].unique():\n",
    "            unseen_items = self.unseen_items[user_id]\n",
    "            items_with_scores = [(item_id, self.predict_score(user_id, item_id)) for item_id in unseen_items]\n",
    "            sorted_items = sorted(items_with_scores, key= lambda x : x[1], reverse=True)[:k]\n",
    "            self.rankings[user_id] = sorted_items\n",
    "\n",
    "random_ranker = RandomRanker(train_data_small)\n",
    "random_ranker.calculate_all_rankings(5, train_data_small)\n",
    "random_ranker.get_ranking(1, 5)"
   ],
   "outputs": [],
   "execution_count": null
  },
  {
   "cell_type": "code",
   "id": "a9cc2e43",
   "metadata": {},
   "source": [
    "class PopularRanker(AbstractRecommender):\n",
    "    unseen_items: Dict[int, List[int]] # For each user keep track of unseen items\n",
    "    popularities: Dict[int, int] # For each item keep track of amount of ratings \n",
    "\n",
    "    def __init__(self, train_data: pd.DataFrame):\n",
    "        self.unseen_items = {}\n",
    "        self.popularities = {}\n",
    "        self.train(train_data)\n",
    "\n",
    "    def get_name(self) -> str:\n",
    "        return \"Popularity Based Ranker\"\n",
    "\n",
    "    def train(self, train_data: pd.DataFrame) -> None:\n",
    "        # Find unseen items for each user\n",
    "        user_ids = train_data['user_id'].unique()\n",
    "        item_ids = train_data['item_id'].unique()\n",
    "        for user_id in user_ids:\n",
    "            seen_items = train_data.loc[(train_data['user_id'] == user_id), 'item_id'].unique()\n",
    "            unseen_items_for_user = [item_id for item_id in item_ids if item_id not in seen_items]\n",
    "            self.unseen_items[user_id] = unseen_items_for_user\n",
    "        \n",
    "        # Find popularity of each item (amount of ratings)\n",
    "        for item_id in item_ids:\n",
    "            user_ratings = train_data.loc[\n",
    "                (train_data['item_id'] == item_id),\n",
    "                'user_id'\n",
    "            ].unique()\n",
    "            self.popularities[item_id] = len(user_ratings)\n",
    "\n",
    "    def predict_score(self, user_id: int, item_id: int) -> float:\n",
    "        raise ValueError(\"Predicting score not implemented for ranker\")\n",
    "\n",
    "    def predict_ranking(self, user_id: int, k: int) -> List[tuple[int, float]]:\n",
    "        # Recommend most popular items that are not yet interacted by the target user. Most popular items are the ones that are rated by majority of users in the training data.\n",
    "        unseen_items = self.unseen_items[user_id]\n",
    "        def normalize_popularity(popularity: int) -> float:\n",
    "            return popularity / max(self.popularities.values()) * 5.0  # Scale to rating range (1-5)\n",
    "        items_with_popularity = [(item_id, normalize_popularity(self.popularities[item_id])) for item_id in unseen_items]\n",
    "        sorted_items = sorted(items_with_popularity, key= lambda x : x[1], reverse=True)\n",
    "        return sorted_items[:k]\n",
    "    \n",
    "    def calculate_all_rankings(self, k: int, train_data: pd.DataFrame) -> None:\n",
    "        self.rankings = {}\n",
    "        for user_id in train_data['user_id'].unique():\n",
    "            ranking = self.predict_ranking(user_id, k)\n",
    "            self.rankings[user_id] = ranking\n",
    "\n",
    "popular_ranker = PopularRanker(train_data_small)\n",
    "popular_ranker.calculate_all_rankings(5, train_data_small)\n",
    "popular_ranker.get_ranking(1, 5)"
   ],
   "outputs": [],
   "execution_count": null
  },
  {
   "cell_type": "code",
   "id": "9f195cc0",
   "metadata": {},
   "source": [
    "# TODO insert mean hybrid ranker\n",
    "# Easiest to just create new hybrid model instance, train, and set ranking_weights to 1/len(ranking_recommenders)"
   ],
   "outputs": [],
   "execution_count": null
  },
  {
   "cell_type": "markdown",
   "id": "d4df4af49ff2dcb1",
   "metadata": {},
   "source": [
    "## Evaluation - move to T5 to compare everything together?\n",
    "\n",
    "You should be able to use the evaluation functions defined in Task 2 for evaluating the baselines, even in one big batch! The functions available are (pass is mainly written for my editor):\n",
    "\n",
    "```python\n",
    "def evaluate_rating_all(rating_prediction_dict: dict, test_data: pd.DataFrame) -> dict: pass\n",
    "    # Takes {model_name: pd.DataFrame} with columns=['user_id', 'item_id', 'pred_rating']\n",
    "\n",
    "def evaluate_ranking_all(prediction_dict: dict, test_data: dict, k=10, save_path: str = None) -> dict: pass\n",
    "    # Takes { model : { user_id: pd.Series(index=item_id, values=predicted_rating) } }\n",
    "```"
   ]
  },
  {
   "cell_type": "markdown",
   "id": "98da0afd",
   "metadata": {},
   "source": [
    "<h3>Rating Baselines</h3>"
   ]
  },
  {
   "cell_type": "code",
   "id": "8d3095ba",
   "metadata": {},
   "source": [
    "# TODO evaluate rating all"
   ],
   "outputs": [],
   "execution_count": null
  },
  {
   "cell_type": "markdown",
   "id": "dead9137",
   "metadata": {},
   "source": [
    "<i>Discuss rating results for baselines, compare to other models</i>"
   ]
  },
  {
   "cell_type": "markdown",
   "id": "3ee715ac",
   "metadata": {},
   "source": [
    "<h3>Ranking Baselines</h3>"
   ]
  },
  {
   "cell_type": "code",
   "id": "68d1299c",
   "metadata": {},
   "source": [
    "# TODO evaluate ranking all"
   ],
   "outputs": [],
   "execution_count": null
  },
  {
   "cell_type": "markdown",
   "id": "d2fe02bf",
   "metadata": {},
   "source": [
    "<i>Discuss ranking results for baselines, compare to other models</i>"
   ]
  },
  {
   "cell_type": "markdown",
   "id": "e10661af-16f3-41f1-b09a-0307f70c344f",
   "metadata": {},
   "source": [
    "# Task 4) Analysis of recommendation models. Analyzing the coefficients of hybrid model and the success of recommendation models for different users' groups. "
   ]
  },
  {
   "cell_type": "markdown",
   "id": "c405ecae",
   "metadata": {},
   "source": [
    "<i>Analyze the coefficients of regression model (hybrid model) for both rating prediction and ranking tasks -> Which models contribute the most to prediction</i>"
   ]
  },
  {
   "cell_type": "markdown",
   "id": "af8e1545",
   "metadata": {},
   "source": [
    "<i>Where is each recommendation model successful in delivering accurate recommendation? -> For which user groups each recommendation model results in the highest accuracy?</i>"
   ]
  },
  {
   "cell_type": "markdown",
   "id": "9914f603-b893-471c-9622-4437855dd8fa",
   "metadata": {},
   "source": [
    "# Task 5) Evaluation of beyond accuracy\n",
    "\n",
    "_Discuss your observations comparing the models in terms of both accuracy and non-accuracy metrics_"
   ]
  },
  {
   "cell_type": "markdown",
   "id": "3726da66",
   "metadata": {},
   "source": [
    "Apart from solely evaluating the models on accuracy metrics, we also look at the following non-accuracy metrics:\n",
    "- Diversity (intra-list diversity)\n",
    "- Novelty (surprisal)\n",
    "- Calibration\n",
    "- A number of fairness metrics (user- and item-side)\n",
    "\n",
    "These metrics are first implemented below in sections 10.1-10.4, then computed and analysed in section 10.5."
   ]
  },
  {
   "cell_type": "markdown",
   "id": "6c144533a5821b7e",
   "metadata": {},
   "source": [
    "## Diversity - ILD\n",
    "\n",
    "Diversity measures how different the items in a recommendation list are from each other. A diverse recommendation list is desirable as it exposes users to a wider range of items, potentially increasing user satisfaction and engagement. In our implementation, we use intra-list diversity (ILD) as the diversity metric. We take the Jaccard distance between the items' genres as the distance function, where a higher value indicates more difference between the genres. The formula for ILD is as follows:\n",
    "\n",
    "$$\n",
    "ILD(L) = \\frac{1}{|L|(|L|-1)} \\sum_{i,j \\in L}dist(i,j)\n",
    "$$\n",
    "where:\n",
    "- $dist(i,j) = 1 - \\frac{|G_1 \\cap G_2|}{|G_1 \\cup G_2|}$ - distance function of how different $i$ and $j$ are - Jaccard distance of genres."
   ]
  },
  {
   "cell_type": "code",
   "id": "4c4a0e4b-adbe-4673-82f8-a75761666fd1",
   "metadata": {},
   "source": [
    "def diversity(rec_list: pd.Series, dist_func, movies: pd.DataFrame) -> float:\n",
    "    \"\"\"\n",
    "    Calculate intra-list diversity (ILD) for a given recommendation list using a specified distance function.\n",
    "    :param rec_list: top-k recommended item ids\n",
    "    :param dist_func: function taking two item ids and movie data, and returning a distance value\n",
    "    :return:\n",
    "    \"\"\"\n",
    "    if len(rec_list) <= 1:\n",
    "        return 0.0\n",
    "    L = len(rec_list)\n",
    "    frac = 1 / (L * (L - 1))\n",
    "    total_dist = np.sum([dist_func(i,j, movies) for i in rec_list.index.to_list() for j in rec_list.index.to_list()])\n",
    "    return frac * total_dist\n",
    "\n",
    "\n",
    "def genre_distance(item1, item2, movies):\n",
    "    \"\"\"\n",
    "    Genre distance using Jaccard distance.\n",
    "    :param item1: item id 1\n",
    "    :param item2: item id 2\n",
    "    :param movies: movie data\n",
    "    :return:\n",
    "    \"\"\"\n",
    "    i1_genres = set(movies.at[item1, 'genres'].split(','))\n",
    "    i2_genres = set(movies.at[item2, 'genres'].split(','))\n",
    "    intersection = len(i1_genres.intersection(i2_genres))\n",
    "    union = len(i1_genres.union(i2_genres))\n",
    "    if union == 0:\n",
    "        return 0.0\n",
    "    return 1 - intersection / union\n",
    "\n",
    "def avg_diversity(ranking_predictions: dict, movies: pd.DataFrame, dist_func) -> tuple[floating, np.ndarray]:\n",
    "    \"\"\"\n",
    "    Calculate average diversity for all users in ranking predictions and return this along with results.\n",
    "    :param ranking_predictions: { model : { user_id: pd.Series with ranking predictions } }\n",
    "    :param movies: movie data\n",
    "    :return: (mean diversity, distribution of diversity scores)\n",
    "    \"\"\"\n",
    "    results = np.array([diversity(ranking, dist_func, movies) for u, ranking in ranking_predictions.items()])\n",
    "    return np.mean(results), results\n",
    "\n",
    "def diversity_all(ranking_prediction_dict: dict, movies: pd.DataFrame, dist_func) -> dict:\n",
    "    \"\"\"\n",
    "    Calculate diversity for all models in ranking prediction dict.\n",
    "    :param ranking_prediction_dict: { model : { user_id: pd.Series with ranking predictions } }\n",
    "    :param movies: movie data\n",
    "    :return: { model : average diversity score }\n",
    "    \"\"\"\n",
    "    res_dict = {}\n",
    "    print(f'Calculating diversity for all models...')\n",
    "    for model_name, user_rankings in tqdm(ranking_prediction_dict.items()):\n",
    "        avg_div, distribution = avg_diversity(user_rankings, movies, dist_func)\n",
    "        print(f'- {model_name}: Diversity = {avg_div:.4f}')\n",
    "        res_dict[model_name] = avg_div\n",
    "        res_dict[model_name+'_distribution'] = distribution\n",
    "    return res_dict"
   ],
   "outputs": [],
   "execution_count": null
  },
  {
   "cell_type": "markdown",
   "id": "e742446ff0f378fb",
   "metadata": {},
   "source": [
    "## Novelty - surprisal\n",
    "\n",
    "Novelty aims to measure how “novel” or “unexpected” the recommended items are to the user. A novel recommendation list is desirable as it can help users discover new items they might not have found otherwise, potentially increasing user satisfaction and engagement. In our implementation, we use self-information (surprisal) as the novelty metric. The formula for novelty is as follows:\n",
    "\n",
    "$$\n",
    "novelty(i) = -\\log_{2} pop(i)\n",
    "$$\n",
    "where:\n",
    "- $pop(i) = \\frac{\\text{no. interactions on }i}{\\text{total no. interactions}}$ - popularity of item $i$ - percentage of interactions on item $i$"
   ]
  },
  {
   "cell_type": "code",
   "id": "20219e0dc716f91b",
   "metadata": {},
   "source": [
    "def popularity_matrix(train_data: pd.DataFrame) -> pd.Series:\n",
    "    \"\"\"\n",
    "    Calculate the popularity of each item in the training data.\n",
    "    :param train_data: training data\n",
    "    :return: pd.Series with item ids as index and popularity as values\n",
    "    \"\"\"\n",
    "    total_interactions = len(train_data)\n",
    "    counts = train_data['item_id'].value_counts()\n",
    "    popularity = counts / total_interactions\n",
    "    return popularity\n",
    "\n",
    "def novelty(rec_list: pd.Series, train_data: pd.DataFrame, weighting_scheme:str = 'uniform') -> float:\n",
    "    \"\"\"\n",
    "    Calculate the novelty / surprisal of the items in a recommendation list\n",
    "    :param rec_list: pd.Series of recommended item ids, columns=['rating'], index=item ids\n",
    "    :param train_data: training data\n",
    "    :param weighting_scheme: 'uniform' or 'log' - how to weight the novelty of items in the list\n",
    "    :return: novelty score\n",
    "    \"\"\"\n",
    "\n",
    "    popularity = train_data['item_id'].value_counts(normalize=True)\n",
    "    surprisal = -np.log2(popularity)\n",
    "\n",
    "    # Find the weightings for the averaging\n",
    "    if weighting_scheme == 'uniform':\n",
    "        weights = np.ones(len(rec_list)) / len(rec_list)\n",
    "    elif weighting_scheme == 'log':\n",
    "        ranks = np.arange(1, len(rec_list) + 1)\n",
    "        weights = 1 / np.log2(ranks + 1)  # TODO - check!\n",
    "        weights /= np.sum(weights)\n",
    "    else:\n",
    "        raise ValueError(\"weighting_scheme must be 'uniform' or 'log'\")\n",
    "\n",
    "    surprisals = np.array([surprisal.loc[item] for item in rec_list.index.tolist()])\n",
    "    novelty_score = np.sum(weights * surprisals)\n",
    "    return novelty_score\n",
    "\n",
    "def avg_novelty(ranking_predictions: dict, train_data: pd.DataFrame, weighting: str = 'uniform') -> tuple[floating, np.ndarray]:\n",
    "    \"\"\"\n",
    "    Calculate average diversity for all users in ranking predictions and return this along with results.\n",
    "    :param weighting: how to average the novelty scores - 'uniform' or 'log'\n",
    "    :param ranking_predictions: { model : { user_id: pd.Series with ranking predictions } }\n",
    "    :param train_data: training data\n",
    "    :return: (mean diversity, distribution of diversity scores)\n",
    "    \"\"\"\n",
    "    results = np.array([novelty(ranking, train_data, weighting) for u, ranking in ranking_predictions.items()])\n",
    "    return np.mean(results), results\n",
    "\n",
    "def novelty_all(ranking_prediction_dict: dict, train_data: pd.DataFrame, weighting) -> dict:\n",
    "    \"\"\"\n",
    "    Calculate diversity for all models in ranking prediction dict.\n",
    "    :param weighting: how to average the novelty scores - 'uniform' or 'log'\n",
    "    :param ranking_prediction_dict: { model : { user_id: pd.Series with ranking predictions } }\n",
    "    :param train_data: training data\n",
    "    :return: { model : average diversity score }\n",
    "    \"\"\"\n",
    "    res_dict = {}\n",
    "    print(f'Calculating diversity for all models...')\n",
    "    for model_name, user_rankings in tqdm(ranking_prediction_dict.items()):\n",
    "        avg_div, distribution = avg_novelty(user_rankings, train_data, weighting)\n",
    "        print(f'- {model_name}: Novelty = {avg_div:.4f}')\n",
    "        res_dict[model_name] = avg_div\n",
    "        res_dict[model_name+'_distribution'] = distribution\n",
    "    return res_dict"
   ],
   "outputs": [],
   "execution_count": null
  },
  {
   "cell_type": "markdown",
   "id": "38187349279c98b1",
   "metadata": {},
   "source": [
    "## Calibration\n",
    "\n",
    "Calibration measures how well the recommended items align with the user's preferences. A well-calibrated recommendation list is desirable as it ensures that the recommendations are relevant to the user's interests, potentially increasing user satisfaction and engagement. In our implementation, we use Kullback-Leibler (KL) divergence as the calibration metric. The formula for calibration is as follows:\n",
    "\n",
    "**Calibration metric** - Kullback-Leibler divergence (lower = better)\n",
    "$$\n",
    "\\begin{align}\n",
    "MC_{KL}(p,q) &= KL(p||q) = \\sum_{g} p(g|u) \\log \\frac{p(g|u)}{q(g|u)} \\\\\n",
    "\\text{where...} \\\\\n",
    "p(g|u) &= \\frac{\\sum_{i\\in \\mathcal{H}}w_{u,i} \\times p(g|i)}{\\sum_{i \\in \\mathcal{H}} w_{u,i}} \\\\\n",
    "q(g|u) &= \\frac{\\sum_{i\\in \\mathcal{L}}w_{r(i)} \\times p(g|i)}{\\sum_{i \\in \\mathcal{L}} w_{r(i)}}\n",
    "\\end{align}\n",
    "$$\n",
    "where:\n",
    "- $p(g|i)$ - genre-distribution of each movie - 'categorisation of item'\n",
    "- $p(g|u)$ - distribution of genres $g$ in user $u$'s profile (based on training data)\n",
    "    - $\\mathcal{H}$ - interaction history\n",
    "    - $w_{u,i}$ - weight of item $i$ - rating given by user $u$ to item $i$\n",
    "- $q(g|u)$ - distribution of genres $g$ in the recommendation list for\n",
    "    - $\\mathcal{L}$ - recommended items\n",
    "    - $w_{r(i)}$ - weight of item $i$ at rank $r(i)$ - weighting scheme used in ranking metrics - EG, MRR, nDCG - TODO!!!\n",
    "- to avoid division by zero - mask out anywhere where p(g|u) = 0 [Link to wiki](https://en.wikipedia.org/wiki/Kullback%E2%80%93Leibler_divergence)\n",
    "  - $\\tilde{q}(g|u) = (1-\\alpha) \\cdot q(g|u) + \\alpha \\cdot p(g|u)$ with small $\\alpha > 0$, s.t. $q \\approx\\tilde{q}$"
   ]
  },
  {
   "cell_type": "code",
   "id": "ab20059d1bf9a67e",
   "metadata": {},
   "source": [
    "def genre_distribution(movies: pd.DataFrame) -> pd.DataFrame:\n",
    "    \"\"\"\n",
    "    Calculate genre distribution for each movie.\n",
    "    :param movies: [pd.DataFrame] containing movie metadata with columns=['item_id','title','genres','description']\n",
    "    :return: pd.dataframe with all genres as columns, item id's as index, and p(g|i) as values\n",
    "    \"\"\"\n",
    "    mov_genres = movies[['item_id', 'genres']].copy()\n",
    "    mov_genres['genres'] = mov_genres['genres'].apply(lambda x: x.split(',')) # make the genres a list\n",
    "    item_ids = mov_genres['item_id'].unique()\n",
    "    # find all the genres present in the dataset\n",
    "    all_genres = set()\n",
    "    for genres in mov_genres['genres']:\n",
    "        all_genres.update(genres)\n",
    "    all_genres = list(all_genres)\n",
    "\n",
    "    # calculate the distributions\n",
    "    genre_dist = pd.DataFrame(np.zeros((len(item_ids), len(all_genres))), columns=all_genres, index=item_ids)\n",
    "    for _, row in mov_genres.iterrows():\n",
    "        item_id = row['item_id']\n",
    "        genres = row['genres']\n",
    "        genre_count = len(genres)\n",
    "        for genre in genres:\n",
    "            genre_dist.at[item_id, genre] = 1 / genre_count  # uniform distribution over genres\n",
    "    return genre_dist\n",
    "\n",
    "def get_interaction_history(user_id, train_data: pd.DataFrame) ->  pd.Series:\n",
    "    \"\"\"\n",
    "    Get interaction history of a user from training data.\n",
    "    :param user_id: user id\n",
    "    :param train_data: training data dataframe\n",
    "    :return: list of item ids the user has interacted with\n",
    "    \"\"\"\n",
    "    user_history = train_data[train_data['user_id'] == user_id]\n",
    "    return user_history[['item_id', 'rating']].set_index('item_id')['rating']\n",
    "\n",
    "def compute_genre_distribution_of_user(genre, genre_dist: pd.DataFrame, history: pd.Series):\n",
    "    \"\"\"\n",
    "    Helper function for calibration metric - compute p(g|u) / q(g|u) for a given genre and user interaction history.\n",
    "\n",
    "    Formulas are basically equivalent:\n",
    "        p(g|u) = (w_{u,i} * p(g|i) for items in user history) / (sum of weights)\n",
    "        q(g|u) = (w_{r(i) * p(g|i) for items in recommendation list) / (sum of weights)\n",
    "\n",
    "    :param genre: genre to compute distribution for\n",
    "    :param genre_dist: pd.DataFrame with all genres as columns, item id's as index, and p(g|i) as values\n",
    "    :param history: pd.Series of item ids and ratings the user has interacted with, index=item ids, values=ratings\n",
    "    :return:\n",
    "    \"\"\"\n",
    "    pgi = [genre_dist.at[item, genre] for item in history.index.tolist()]\n",
    "    ratings = history.values\n",
    "    weighted_sum = np.sum(np.array(pgi) * np.array(ratings))\n",
    "    return weighted_sum / np.sum(ratings)\n",
    "\n",
    "def calibration(rec_list: pd.Series, user, train_data: pd.DataFrame, movie_data: pd.DataFrame) -> float:\n",
    "    \"\"\"\n",
    "    Calculate calibration metric for a given recommendation list and user.\n",
    "    :param rec_list: pd.Series of recommended item ids, columns=['rating'], index=item ids\n",
    "    :param user: user for whom the recommendation was made\n",
    "    :param train_data: training data\n",
    "    :param movie_data:\n",
    "    :return:\n",
    "    \"\"\"\n",
    "    a = 0.001  # small alpha to avoid division by zero\n",
    "    genre_dist = genre_distribution(movie_data) # p(g|i) - should work\n",
    "    genres = genre_dist.columns.tolist()\n",
    "\n",
    "    # pgu - genre distribution in user profile\n",
    "    user_history = get_interaction_history(user, train_data) # H - works\n",
    "    pgu = np.array([compute_genre_distribution_of_user(g, genre_dist, user_history) for g in genres]) # p(g|u) - should work\n",
    "\n",
    "    # qgu - genre distribution in recommendation list\n",
    "    qgu = np.array([compute_genre_distribution_of_user(g, genre_dist, rec_list) for g in genres]) # q(g|u)\n",
    "\n",
    "    mask = (pgu != 0) & (qgu != 0)\n",
    "    res = np.sum(pgu[mask] * np.log(pgu[mask] / qgu[mask]))\n",
    "    return res\n",
    "\n",
    "def calibration_all(ranking_prediction_dict: dict, train_data: pd.DataFrame, movie_data: pd.DataFrame) -> dict:\n",
    "    \"\"\"\n",
    "    Calculate calibration for all models in ranking prediction dict.\n",
    "    :param ranking_prediction_dict: { model : { user_id: pd.Series with ranking predictions } }\n",
    "    :param train_data: training data\n",
    "    :param movie_data:\n",
    "    :return: { model : average calibration score }\n",
    "    \"\"\"\n",
    "    res_dict = {}\n",
    "    print(f'Calculating calibration for all models...')\n",
    "    for model_name, user_rankings in tqdm(ranking_prediction_dict.items()):\n",
    "        results = np.array([calibration(ranking, user, train_data, movie_data) for user, ranking in user_rankings.items()])\n",
    "        avg_cal = np.mean(results)\n",
    "        print(f'- {model_name}: Calibration = {avg_cal:.4f}')\n",
    "        res_dict[model_name] = avg_cal\n",
    "        res_dict[model_name+'_distribution'] = results\n",
    "    return res_dict\n",
    "\n",
    "# should take ~ 30-40 secs on new mac"
   ],
   "outputs": [],
   "execution_count": null
  },
  {
   "cell_type": "markdown",
   "id": "3bdf7f0e1760373e",
   "metadata": {},
   "source": [
    "## Fairness\n",
    "\n",
    "Fairness in recommendation systems aims to ensure that the recommendations provided to users are equitable and unbiased across different user groups or item categories. This is important to prevent discrimination and promote inclusivity in the recommendations. In our implementation, we consider both user-side and item-side fairness metrics. The fairness metrics we implement are as follows:\n",
    "\n",
    "- **User-side** - RecSys serve individual users/groups equally\n",
    "    - Group Recommendation Unfairness - GRU\n",
    "    - User Popularity Deviation - UPD\n",
    "- **Item-side** - fair representation of items\n",
    "    - catalog coverage - fraction of items recommended at least once (need results for all rankings (item-user pairs))\n",
    "    - equality of exposure using gini index"
   ]
  },
  {
   "cell_type": "markdown",
   "id": "f388593b0489fb49",
   "metadata": {},
   "source": [
    "### User-side fairness\n",
    "\n",
    "$$\n",
    "\\displaylines{\n",
    "GRU(G_1, G_2, Q) = \\left| \\frac{1}{|G_1|} \\sum_{i \\in G_1} \\mathcal{F} (Q_i) - \\frac{1}{|G_2|} \\sum_{i \\in G_2} \\mathcal{F}(Q_i) \\right| \\\\\n",
    "UPD(u) = dist(P(R_u), P(L_u))\n",
    "}\n",
    "$$\n",
    "\n",
    "where:\n",
    "- $\\mathcal{F}(Q_i)$ - recommendation quality for user $u_i$, invoking a metric such as NDCG@K or F1 score\n",
    "- $P(R_u)$ - popularity distribution of items in user $u$'s recommendation list\n",
    "- $P(L_u)$ - popularity distribution of items in user $u$'s interaction history"
   ]
  },
  {
   "cell_type": "code",
   "id": "7ffc0ae92e9cf116",
   "metadata": {},
   "source": [
    "def group_rec_unfairness(group1: list, group2: list, rank_scores: pd.DataFrame) -> float:\n",
    "    \"\"\"\n",
    "    Calculate Group Recommendation Unfairness (GRU) between two user groups, given a quality metric.\n",
    "    :param group1: list of user ids in group 1\n",
    "    :param group2: list of user ids in group 2\n",
    "    :param metric: metric to use - ['nDCG', 'Precision', 'Recall', ...] - should match the column names in rank_scores\n",
    "    :param rank_scores: scores of ranking tasks\n",
    "    :return: GRU value as a float\n",
    "    \"\"\"\n",
    "    g1_size = len(group1)\n",
    "    g2_size = len(group2)\n",
    "    if g1_size == 0 or g2_size == 0:\n",
    "        return 0.0  # cannot compare a group w/ no users\n",
    "\n",
    "    g1_avg = np.mean(rank_scores.at[group1]) / g1_size\n",
    "    g2_avg = np.mean(rank_scores.at[group2]) / g2_size\n",
    "    return g1_avg - g2_avg\n",
    "\n",
    "group_rec_unfairness([1, 2, 3], [4, 5, 6], accuracy_metrics_df['ndcg'])  # TODO - get metric per user\n",
    "# TODO - code for running on results of all models\n"
   ],
   "outputs": [],
   "execution_count": null
  },
  {
   "cell_type": "code",
   "id": "198e106f09576250",
   "metadata": {},
   "source": [
    "def user_popularity_bias(user_id, rec_list: pd.Series, train_data: pd.DataFrame, ) -> float:\n",
    "    item_popularity = popularity_matrix(train_data)\n",
    "    user_history = get_interaction_history(user_id, train_data)\n",
    "    p_ru = item_popularity.loc[rec_list.index.tolist()]\n",
    "    p_lu = item_popularity.loc[user_history.index.tolist()]\n",
    "    return np.mean(p_ru) - np.mean(p_lu)\n",
    "\n",
    "def all_user_popularity_bias(ranking_prediction_dict: dict, train_data: pd.DataFrame) -> dict:\n",
    "    res_dict = {}\n",
    "    print(f'Calculating user popularity bias for all models...')\n",
    "    for model_name, user_rankings in tqdm(ranking_prediction_dict.items()):\n",
    "        user_pop_biases = [user_popularity_bias(user_id, rec_list, train_data) for user_id, rec_list in user_rankings.items()]\n",
    "        avg_pop_bias = np.mean(user_pop_biases)\n",
    "        print(f'- {model_name}: Average User Popularity Bias = {avg_pop_bias:.4f}')\n",
    "        res_dict[model_name] = avg_pop_bias\n",
    "        res_dict[model_name+'_distribution'] = user_pop_biases\n",
    "    return res_dict"
   ],
   "outputs": [],
   "execution_count": null
  },
  {
   "cell_type": "markdown",
   "id": "8db2f60788af1a8b",
   "metadata": {},
   "source": [
    "### Item-side fairness\n",
    "\n",
    "$$\n",
    "\\displaylines{\n",
    "\\text{catalog coverage} = \\frac{\\text{no. items appearing in 1+ recommendation}}{\\text{total no. items in movie data}} \\\\\n",
    "\\text{equality of exposure} = 1 - 2 \\sum_{i=1}^{N} P(i) \\cdot \\frac{i}{N}\n",
    "}\n",
    "$$\n",
    "\n",
    "where:\n",
    "- ffff"
   ]
  },
  {
   "cell_type": "code",
   "id": "e208ee5494af047c",
   "metadata": {},
   "source": [
    "def catalog_coverage(rec_lists: list[pd.Series], movie_data: pd.DataFrame) -> float:\n",
    "    total_no_movies = movie_data['item_id'].nunique()\n",
    "    if total_no_movies == 0:\n",
    "        return 0.0\n",
    "    recommended_items = set()\n",
    "    for rec_list in rec_lists:\n",
    "        recommended_items.update(rec_list.index.tolist())\n",
    "    no_recommended_items = len(recommended_items)\n",
    "    return no_recommended_items / total_no_movies\n",
    "\n",
    "def catalog_coverage_all(ranking_prediction_dict: dict, movie_data: pd.DataFrame) -> dict:\n",
    "    \"\"\"\n",
    "    Calculate catalog coverage for all models in ranking prediction dict.\n",
    "    :param ranking_prediction_dict: { model : { user_id: pd.Series with ranking predictions } }\n",
    "    :param movie_data:\n",
    "    :return: { model : catalog coverage score }\n",
    "    \"\"\"\n",
    "    res_dict = {}\n",
    "    print(f'Calculating catalog coverage for all models...')\n",
    "    for model_name, user_rankings in tqdm(ranking_prediction_dict.items()):\n",
    "        cov = catalog_coverage(user_rankings.values(), movie_data)\n",
    "        print(f'- {model_name}: Catalog Coverage = {cov:.4f}')\n",
    "        res_dict[model_name] = cov\n",
    "    return res_dict"
   ],
   "outputs": [],
   "execution_count": null
  },
  {
   "cell_type": "code",
   "id": "c147f5d1cfee445e",
   "metadata": {},
   "source": [
    "def equality_of_exposure(rec_lists: list[pd.Series], movie_data: pd.DataFrame) -> float: # TODO - go over\n",
    "    total_no_movies = movie_data['item_id'].nunique()\n",
    "    if total_no_movies == 0:\n",
    "        return 0.0\n",
    "    exposure_counts = pd.Series(0, index=movie_data['item_id'].tolist())\n",
    "    for rec_list in rec_lists:\n",
    "        for item in rec_list.index.tolist():\n",
    "            exposure_counts.at[item] += 1\n",
    "    exposure_probs = exposure_counts / exposure_counts.sum()\n",
    "    gini_index = 1 - 2 * np.sum(exposure_probs.cumsum() * (1 / total_no_movies))\n",
    "    return gini_index\n",
    "\n",
    "def equality_of_exposure_all(ranking_prediction_dict: dict, movie_data: pd.DataFrame) -> dict:\n",
    "    \"\"\"\n",
    "    Calculate equality of exposure for all models in ranking prediction dict.\n",
    "    :param ranking_prediction_dict: { model : { user_id: pd.Series with ranking predictions } }\n",
    "    :param movie_data:\n",
    "    :return: { model : equality of exposure score }\n",
    "    \"\"\"\n",
    "    res_dict = {}\n",
    "    print(f'Calculating equality of exposure for all models...')\n",
    "    for model_name, user_rankings in tqdm(ranking_prediction_dict.items()):\n",
    "        eq_exp = equality_of_exposure(user_rankings.values(), movie_data)\n",
    "        print(f'- {model_name}: Equality of Exposure = {eq_exp:.4f}')\n",
    "        res_dict[model_name] = eq_exp\n",
    "    return res_dict"
   ],
   "outputs": [],
   "execution_count": null
  },
  {
   "metadata": {},
   "cell_type": "markdown",
   "source": "# Analysis of model performance",
   "id": "31b401d230a8d4c4"
  },
  {
   "metadata": {},
   "cell_type": "markdown",
   "source": "## Accuracy metrics",
   "id": "80b3300b9f15e966"
  },
  {
   "metadata": {},
   "cell_type": "markdown",
   "source": "### Individual models and hybrid recommender - Task 3",
   "id": "f7abbc0fe6d62e05"
  },
  {
   "metadata": {},
   "cell_type": "markdown",
   "source": "### Models against baselines - Task 3",
   "id": "569ada73999f5328"
  },
  {
   "cell_type": "markdown",
   "id": "68a0584d",
   "metadata": {},
   "source": "## Non-accuracy metrics - Task 3 and Task 5\n"
  },
  {
   "cell_type": "code",
   "id": "63bc7ca5391c8777",
   "metadata": {},
   "source": [
    "# Running all non-accuracy metrics on ranking results\n",
    "diversities = diversity_all(ranking_predictions, movies, genre_distance)\n",
    "diversity_df = pd.DataFrame.from_dict(diversities, orient='index', columns=['value']).reset_index().rename(columns={'index':'model'})\n",
    "diversity_df = diversity_df[~diversity_df['model'].str.endswith('_distribution')]\n",
    "\n",
    "novelties = novelty_all(ranking_predictions, train_data, 'uniform')\n",
    "novelty_df = pd.DataFrame.from_dict(novelties, orient='index', columns=['value']).reset_index().rename(columns={'index':'model'})\n",
    "novelty_df = novelty_df[~novelty_df['model'].str.endswith('_distribution')]\n",
    "\n",
    "calibrations = calibration_all(ranking_predictions, train_data, movies)\n",
    "calibration_df = pd.DataFrame.from_dict(calibrations, orient='index', columns=['value']).reset_index().rename(columns={'index':'model'})\n",
    "calibration_df = calibration_df[~calibration_df['model'].str.endswith('_distribution')]\n",
    "\n",
    "user_pop_biases_all = all_user_popularity_bias(ranking_predictions, train_data)\n",
    "user_pop_biases_df = pd.DataFrame.from_dict(user_pop_biases_all, orient='index', columns=['value']).reset_index().rename(columns={'index':'model'})\n",
    "user_pop_biases_df = user_pop_biases_df[~user_pop_biases_df['model'].str.endswith('_distribution')]\n",
    "\n",
    "cat_cov_all = catalog_coverage_all(ranking_predictions, movies)\n",
    "cat_cov_df = pd.DataFrame.from_dict(cat_cov_all, orient='index', columns=['value']).reset_index().rename(columns={'index':'model'})\n",
    "cat_cov_df = cat_cov_df[~cat_cov_df['model'].str.endswith('_distribution')]\n",
    "\n",
    "eq_exp_all = equality_of_exposure_all(ranking_predictions, movies)\n",
    "eq_exp_df = pd.DataFrame.from_dict(eq_exp_all, orient='index', columns=['value']).reset_index().rename(columns={'index':'model'})\n",
    "eq_exp_df = eq_exp_df[~eq_exp_df['model'].str.endswith('_distribution')]\n",
    "\n",
    "non_ac_metrics = {\n",
    "    'diversity': diversities,\n",
    "    'novelty': novelties,\n",
    "    'calibration': calibrations,\n",
    "    'user_popularity_bias': user_pop_biases_all,\n",
    "    'catalog_coverage': cat_cov_all,\n",
    "    'equality_of_exposure': eq_exp_all\n",
    "}"
   ],
   "outputs": [],
   "execution_count": null
  },
  {
   "cell_type": "code",
   "id": "ce60db620933449f",
   "metadata": {},
   "source": [
    "# VISUALISATION - plot all non-accuracy metrics -> subplots for space\n",
    "fig, axes = plt.subplots(2, 3, figsize=(18, 10))\n",
    "# first - diversity\n",
    "sns.barplot(data=diversity_df, x='model', y='value', ax=axes[0,0])\n",
    "axes[0,0].set_title('Diversity')\n",
    "axes[0,0].set_xlabel('Recommendation Model')\n",
    "axes[0,0].set_ylabel('Diversity Score')\n",
    "axes[0,0].tick_params(axis='x', rotation=45)\n",
    "\n",
    "# second - novelty\n",
    "sns.barplot(data=novelty_df, x='model', y='value', ax=axes[0,1])\n",
    "axes[0,1].set_title('Novelty')\n",
    "axes[0,1].set_xlabel('Recommendation Model')\n",
    "axes[0,1].set_ylabel('Surprisal Score')\n",
    "axes[0,1].tick_params(axis='x', rotation=45)\n",
    "\n",
    "# third - calibration\n",
    "sns.barplot(data=calibration_df, x='model', y='value', ax=axes[0,2])\n",
    "axes[0,2].set_title('Calibration')\n",
    "axes[0,2].set_xlabel('Recommendation Model')\n",
    "axes[0,2].set_ylabel('KL Divergence')\n",
    "axes[0,2].tick_params(axis='x', rotation=45)\n",
    "\n",
    "# fourth - user popularity bias\n",
    "sns.barplot(data=user_pop_biases_df, x='model', y='value', ax=axes[1,0])\n",
    "axes[1,0].set_title('User Popularity Bias')\n",
    "axes[1,0].set_xlabel('Recommendation Model')\n",
    "axes[1,0].set_ylabel('Average Popularity Bias')\n",
    "axes[1,0].tick_params(axis='x', rotation=45)\n",
    "\n",
    "# fifth - catalog coverage\n",
    "sns.barplot(data=cat_cov_df, x='model', y='value', ax=axes[1,1])\n",
    "axes[1,1].set_title('Catalog Coverage')\n",
    "axes[1,1].set_xlabel('Recommendation Model')\n",
    "axes[1,1].set_ylabel('Coverage Score')\n",
    "axes[1,1].tick_params(axis='x', rotation=45)\n",
    "\n",
    "# sixth - equality of exposure\n",
    "sns.barplot(data=eq_exp_df, x='model', y='value', ax=axes[1,2])\n",
    "axes[1,2].set_title('Equality of Exposure')\n",
    "axes[1,2].set_xlabel('Recommendation Model')\n",
    "axes[1,2].set_ylabel('Gini Index')\n",
    "axes[1,2].tick_params(axis='x', rotation=45)\n",
    "\n",
    "plt.tight_layout()\n",
    "plt.show()"
   ],
   "outputs": [],
   "execution_count": null
  },
  {
   "cell_type": "markdown",
   "id": "ae51a3b5e2226e63",
   "metadata": {},
   "source": [
    "\\[Analysis here]"
   ]
  },
  {
   "metadata": {},
   "cell_type": "markdown",
   "source": "### Non-accuracy vs accuracy",
   "id": "9e7855f335b853f3"
  },
  {
   "cell_type": "code",
   "id": "85e7cdab7da7f95d",
   "metadata": {},
   "source": [
    "# accuracy vs non-accuracy metrics correlation\n",
    "# merge accuracy and non-accuracy metrics into one dataframe for ranking models\n",
    "full_df = accuracy_metrics_df.merge(\n",
    "    diversity_df.rename(columns={'value':'diversity'}),\n",
    "    on='model'\n",
    ").merge(\n",
    "    novelty_df.rename(columns={'value':'novelty'}),\n",
    "    on='model'\n",
    ").merge(\n",
    "    calibration_df.rename(columns={'value':'calibration'}),\n",
    "    on='model'\n",
    ").merge(\n",
    "    user_pop_biases_df.rename(columns={'value':'user_popularity_bias'}),\n",
    "    on='model'\n",
    ").merge(\n",
    "    cat_cov_df.rename(columns={'value':'catalog_coverage'}),\n",
    "    on='model'\n",
    ").merge(\n",
    "    eq_exp_df.rename(columns={'value':'equality_of_exposure'}),\n",
    "    on='model'\n",
    ")\n",
    "\n",
    "full_df.set_index('model', inplace=True)\n",
    "full_df.to_csv('results/accuracy_non_accuracy_metrics_ranking.csv')\n",
    "\n",
    "correlation_matrix = full_df.corr()\n",
    "# correlation_matrix\n",
    "\n",
    "# sns.heatmap(correlation_matrix, annot=True, fmt=\".2f\", cmap=\"coolwarm\")\n",
    "# plt.title(\"Correlation Matrix between Accuracy and Non-Accuracy Metrics\")\n",
    "# plt.show()"
   ],
   "outputs": [],
   "execution_count": null
  }
 ],
 "metadata": {
  "kernelspec": {
   "display_name": "Python 3 (ipykernel)",
   "language": "python",
   "name": "python3"
  },
  "language_info": {
   "codemirror_mode": {
    "name": "ipython",
    "version": 3
   },
   "file_extension": ".py",
   "mimetype": "text/x-python",
   "name": "python",
   "nbconvert_exporter": "python",
   "pygments_lexer": "ipython3",
   "version": "3.10.11"
  }
 },
 "nbformat": 4,
 "nbformat_minor": 5
}<|MERGE_RESOLUTION|>--- conflicted
+++ resolved
@@ -519,16 +519,9 @@
     "    content_based_best.calculate_all_predictions(train_data)\n",
     "    content_based_best.calculate_all_rankings(10, train_data)\n",
     "    content_based_best.save_predictions_to_file()\n",
-<<<<<<< HEAD
     "    content_based_best.save_rankings_to_file()\n",
     "    content_based_best.save_model()"
    ]
-=======
-    "    content_based_best.save_rankings_to_file()"
-   ],
-   "outputs": [],
-   "execution_count": null
->>>>>>> 6ccf7765
   },
   {
    "cell_type": "markdown",
@@ -614,16 +607,9 @@
     "    user_knn_best.calculate_all_predictions(train_data)\n",
     "    user_knn_best.calculate_all_rankings(10, train_data)\n",
     "    user_knn_best.save_predictions_to_file()\n",
-<<<<<<< HEAD
     "    user_knn_best.save_rankings_to_file()\n",
     "    user_knn_best.save_model()"
    ]
-=======
-    "    user_knn_best.save_rankings_to_file()"
-   ],
-   "outputs": [],
-   "execution_count": null
->>>>>>> 6ccf7765
   },
   {
    "cell_type": "markdown",
@@ -719,16 +705,9 @@
     "    item_knn_best.calculate_all_predictions(train_data)\n",
     "    item_knn_best.calculate_all_rankings(10, train_data)\n",
     "    item_knn_best.save_predictions_to_file()\n",
-<<<<<<< HEAD
     "    item_knn_best.save_rankings_to_file()\n",
     "    item_knn_best.save_model()"
    ]
-=======
-    "    item_knn_best.save_rankings_to_file()"
-   ],
-   "outputs": [],
-   "execution_count": null
->>>>>>> 6ccf7765
   },
   {
    "cell_type": "markdown",
@@ -816,16 +795,9 @@
     "    mf_best.calculate_all_predictions(train_data)\n",
     "    mf_best.calculate_all_rankings(10, train_data)\n",
     "    mf_best.save_predictions_to_file()\n",
-<<<<<<< HEAD
     "    mf_best.save_rankings_to_file()   \n",
     "    mf_best.save_model()"
    ]
-=======
-    "    mf_best.save_rankings_to_file()   "
-   ],
-   "outputs": [],
-   "execution_count": null
->>>>>>> 6ccf7765
   },
   {
    "cell_type": "markdown",
@@ -919,16 +891,9 @@
     "    bpr_best.calculate_all_predictions(train_data)\n",
     "    bpr_best.calculate_all_rankings(10, train_data)\n",
     "    bpr_best.save_predictions_to_file()\n",
-<<<<<<< HEAD
     "    bpr_best.save_rankings_to_file()\n",
     "    bpr_best.save_model()"
    ]
-=======
-    "    bpr_best.save_rankings_to_file()"
-   ],
-   "outputs": [],
-   "execution_count": null
->>>>>>> 6ccf7765
   },
   {
    "cell_type": "markdown",
