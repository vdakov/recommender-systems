{
 "cells": [
  {
   "cell_type": "markdown",
   "id": "d1d74f92-57dd-49d5-8e6d-b5ab8c7ee75c",
   "metadata": {},
   "source": [
    "# DSAIT4335 Recommender Systems\n",
    "# Final Project"
   ]
  },
  {
   "cell_type": "markdown",
   "id": "e18281d7-d2fc-4a67-9bc9-21d25bad6cfc",
   "metadata": {},
   "source": [
    "In this project, you will work to build different recommendation models and evaluate the effectiveness of these models through offline experiments. The dataset used for the experiments is **MovieLens100K**, a movie recommendation dataset collected by GroupLens: https://grouplens.org/datasets/movielens/100k/. For more details, check the project description on Brightspace."
   ]
  },
  {
   "cell_type": "markdown",
   "id": "40cbc07f-b579-4f9b-85b5-dc43c2d7ce48",
   "metadata": {},
   "source": [
    "# Instruction"
   ]
  },
  {
   "cell_type": "markdown",
   "id": "944993d6-8983-46cf-880f-753f65975811",
   "metadata": {},
   "source": [
    "The MovieLens100K is already splitted into 80% training and 20% test sets. Along with training and test sets, movies metadata as content information is also provided.\n",
    "\n",
    "**Expected file structure** for this assignment:   \n",
    "   \n",
    "   ```\n",
    "   RecSysProject/\n",
    "   ├── training.txt\n",
    "   ├── test.txt\n",
    "   ├── movies.txt\n",
    "   └── codes.ipynb\n",
    "   ```\n",
    "\n",
    "**Note:** Be sure to run all cells in each section sequentially, so that intermediate variables and packages are properly carried over to subsequent cells.\n",
    "\n",
    "**Note** Be sure to run all cells such that the submitted file contains the output of each cell.\n",
    "\n",
    "**Note** Feel free to add cells if you need more for answering a question.\n",
    "\n",
    "**Submission:** Answer all the questions in this jupyter-notebook file. Submit this jupyter-notebook file (your answers included) to Brightspace. Change the name of this jupyter-notebook file to your group number: example, group10 -> 10.ipynb."
   ]
  },
  {
   "cell_type": "markdown",
   "id": "977945fa-a202-49c4-a41d-12ada7b437da",
   "metadata": {},
   "source": [
    "# Setup"
   ]
  },
  {
   "cell_type": "code",
   "execution_count": 1,
   "id": "302a2b5b-fdf1-41c8-b6a6-bc1cd453425b",
   "metadata": {},
   "outputs": [
    {
     "name": "stdout",
     "output_type": "stream",
     "text": [
      "Defaulting to user installation because normal site-packages is not writeable\n",
      "Requirement already satisfied: transformers in c:\\users\\maxde\\appdata\\roaming\\python\\python310\\site-packages (4.47.1)\n",
      "Requirement already satisfied: torch in c:\\users\\maxde\\appdata\\roaming\\python\\python310\\site-packages (2.5.1+cu121)\n",
      "Requirement already satisfied: filelock in c:\\users\\maxde\\appdata\\roaming\\python\\python310\\site-packages (from transformers) (3.13.1)\n",
      "Requirement already satisfied: huggingface-hub<1.0,>=0.24.0 in c:\\users\\maxde\\appdata\\roaming\\python\\python310\\site-packages (from transformers) (0.27.1)\n",
      "Requirement already satisfied: numpy>=1.17 in c:\\users\\maxde\\appdata\\roaming\\python\\python310\\site-packages (from transformers) (1.26.4)\n",
      "Requirement already satisfied: packaging>=20.0 in c:\\users\\maxde\\appdata\\roaming\\python\\python310\\site-packages (from transformers) (23.2)\n",
      "Requirement already satisfied: pyyaml>=5.1 in c:\\users\\maxde\\appdata\\roaming\\python\\python310\\site-packages (from transformers) (6.0.1)\n",
      "Requirement already satisfied: regex!=2019.12.17 in c:\\users\\maxde\\appdata\\roaming\\python\\python310\\site-packages (from transformers) (2024.11.6)\n",
      "Requirement already satisfied: requests in c:\\users\\maxde\\appdata\\roaming\\python\\python310\\site-packages (from transformers) (2.31.0)\n",
      "Requirement already satisfied: tokenizers<0.22,>=0.21 in c:\\users\\maxde\\appdata\\roaming\\python\\python310\\site-packages (from transformers) (0.21.0)\n",
      "Requirement already satisfied: safetensors>=0.4.1 in c:\\users\\maxde\\appdata\\roaming\\python\\python310\\site-packages (from transformers) (0.5.2)\n",
      "Requirement already satisfied: tqdm>=4.27 in c:\\users\\maxde\\appdata\\roaming\\python\\python310\\site-packages (from transformers) (4.66.1)\n",
      "Requirement already satisfied: typing-extensions>=4.8.0 in c:\\users\\maxde\\appdata\\roaming\\python\\python310\\site-packages (from torch) (4.12.2)\n",
      "Requirement already satisfied: networkx in c:\\users\\maxde\\appdata\\roaming\\python\\python310\\site-packages (from torch) (3.2.1)\n",
      "Requirement already satisfied: jinja2 in c:\\users\\maxde\\appdata\\roaming\\python\\python310\\site-packages (from torch) (3.1.2)\n",
      "Requirement already satisfied: fsspec in c:\\users\\maxde\\appdata\\roaming\\python\\python310\\site-packages (from torch) (2023.12.2)\n",
      "Requirement already satisfied: sympy==1.13.1 in c:\\users\\maxde\\appdata\\roaming\\python\\python310\\site-packages (from torch) (1.13.1)\n",
      "Requirement already satisfied: mpmath<1.4,>=1.1.0 in c:\\users\\maxde\\appdata\\roaming\\python\\python310\\site-packages (from sympy==1.13.1->torch) (1.3.0)\n",
      "Requirement already satisfied: colorama in c:\\users\\maxde\\appdata\\roaming\\python\\python310\\site-packages (from tqdm>=4.27->transformers) (0.4.6)\n",
      "Requirement already satisfied: MarkupSafe>=2.0 in c:\\users\\maxde\\appdata\\roaming\\python\\python310\\site-packages (from jinja2->torch) (2.1.3)\n",
      "Requirement already satisfied: charset-normalizer<4,>=2 in c:\\users\\maxde\\appdata\\roaming\\python\\python310\\site-packages (from requests->transformers) (3.3.2)\n",
      "Requirement already satisfied: idna<4,>=2.5 in c:\\users\\maxde\\appdata\\roaming\\python\\python310\\site-packages (from requests->transformers) (3.6)\n",
      "Requirement already satisfied: urllib3<3,>=1.21.1 in c:\\users\\maxde\\appdata\\roaming\\python\\python310\\site-packages (from requests->transformers) (2.1.0)\n",
      "Requirement already satisfied: certifi>=2017.4.17 in c:\\users\\maxde\\appdata\\roaming\\python\\python310\\site-packages (from requests->transformers) (2024.12.14)\n",
      "Note: you may need to restart the kernel to use updated packages.\n"
     ]
    },
    {
     "name": "stderr",
     "output_type": "stream",
     "text": [
      "\n",
      "[notice] A new release of pip is available: 24.3.1 -> 25.3\n",
      "[notice] To update, run: python.exe -m pip install --upgrade pip\n"
     ]
    },
    {
     "name": "stdout",
     "output_type": "stream",
     "text": [
      "Defaulting to user installation because normal site-packages is not writeable\n",
      "Requirement already satisfied: numpy in c:\\users\\maxde\\appdata\\roaming\\python\\python310\\site-packages (from -r requirements.txt (line 1)) (1.26.4)\n",
      "Requirement already satisfied: pandas in c:\\users\\maxde\\appdata\\roaming\\python\\python310\\site-packages (from -r requirements.txt (line 2)) (2.0.3)\n",
      "Requirement already satisfied: matplotlib in c:\\users\\maxde\\appdata\\roaming\\python\\python310\\site-packages (from -r requirements.txt (line 3)) (3.7.5)\n",
      "Requirement already satisfied: seaborn in c:\\users\\maxde\\appdata\\roaming\\python\\python310\\site-packages (from -r requirements.txt (line 4)) (0.13.0)\n",
      "Requirement already satisfied: torch in c:\\users\\maxde\\appdata\\roaming\\python\\python310\\site-packages (from -r requirements.txt (line 5)) (2.5.1+cu121)\n",
      "Requirement already satisfied: transformers in c:\\users\\maxde\\appdata\\roaming\\python\\python310\\site-packages (from -r requirements.txt (line 6)) (4.47.1)\n",
      "Requirement already satisfied: scikit-learn in c:\\users\\maxde\\appdata\\roaming\\python\\python310\\site-packages (from -r requirements.txt (line 8)) (1.5.0)\n",
      "Requirement already satisfied: tqdm in c:\\users\\maxde\\appdata\\roaming\\python\\python310\\site-packages (from -r requirements.txt (line 9)) (4.66.1)\n",
      "Requirement already satisfied: pip in c:\\users\\maxde\\appdata\\roaming\\python\\python310\\site-packages (from -r requirements.txt (line 10)) (24.3.1)\n",
      "Requirement already satisfied: python-dateutil>=2.8.2 in c:\\users\\maxde\\appdata\\roaming\\python\\python310\\site-packages (from pandas->-r requirements.txt (line 2)) (2.8.2)\n",
      "Requirement already satisfied: pytz>=2020.1 in c:\\users\\maxde\\appdata\\roaming\\python\\python310\\site-packages (from pandas->-r requirements.txt (line 2)) (2023.3.post1)\n",
      "Requirement already satisfied: tzdata>=2022.1 in c:\\users\\maxde\\appdata\\roaming\\python\\python310\\site-packages (from pandas->-r requirements.txt (line 2)) (2023.3)\n",
      "Requirement already satisfied: contourpy>=1.0.1 in c:\\users\\maxde\\appdata\\roaming\\python\\python310\\site-packages (from matplotlib->-r requirements.txt (line 3)) (1.2.0)\n",
      "Requirement already satisfied: cycler>=0.10 in c:\\users\\maxde\\appdata\\roaming\\python\\python310\\site-packages (from matplotlib->-r requirements.txt (line 3)) (0.12.1)\n",
      "Requirement already satisfied: fonttools>=4.22.0 in c:\\users\\maxde\\appdata\\roaming\\python\\python310\\site-packages (from matplotlib->-r requirements.txt (line 3)) (4.46.0)\n",
      "Requirement already satisfied: kiwisolver>=1.0.1 in c:\\users\\maxde\\appdata\\roaming\\python\\python310\\site-packages (from matplotlib->-r requirements.txt (line 3)) (1.4.5)\n",
      "Requirement already satisfied: packaging>=20.0 in c:\\users\\maxde\\appdata\\roaming\\python\\python310\\site-packages (from matplotlib->-r requirements.txt (line 3)) (23.2)\n",
      "Requirement already satisfied: pillow>=6.2.0 in c:\\users\\maxde\\appdata\\roaming\\python\\python310\\site-packages (from matplotlib->-r requirements.txt (line 3)) (10.1.0)\n",
      "Requirement already satisfied: pyparsing>=2.3.1 in c:\\users\\maxde\\appdata\\roaming\\python\\python310\\site-packages (from matplotlib->-r requirements.txt (line 3)) (3.1.1)\n",
      "Requirement already satisfied: filelock in c:\\users\\maxde\\appdata\\roaming\\python\\python310\\site-packages (from torch->-r requirements.txt (line 5)) (3.13.1)\n",
      "Requirement already satisfied: typing-extensions>=4.8.0 in c:\\users\\maxde\\appdata\\roaming\\python\\python310\\site-packages (from torch->-r requirements.txt (line 5)) (4.12.2)\n",
      "Requirement already satisfied: networkx in c:\\users\\maxde\\appdata\\roaming\\python\\python310\\site-packages (from torch->-r requirements.txt (line 5)) (3.2.1)\n",
      "Requirement already satisfied: jinja2 in c:\\users\\maxde\\appdata\\roaming\\python\\python310\\site-packages (from torch->-r requirements.txt (line 5)) (3.1.2)\n",
      "Requirement already satisfied: fsspec in c:\\users\\maxde\\appdata\\roaming\\python\\python310\\site-packages (from torch->-r requirements.txt (line 5)) (2023.12.2)\n",
      "Requirement already satisfied: sympy==1.13.1 in c:\\users\\maxde\\appdata\\roaming\\python\\python310\\site-packages (from torch->-r requirements.txt (line 5)) (1.13.1)\n",
      "Requirement already satisfied: mpmath<1.4,>=1.1.0 in c:\\users\\maxde\\appdata\\roaming\\python\\python310\\site-packages (from sympy==1.13.1->torch->-r requirements.txt (line 5)) (1.3.0)\n",
      "Requirement already satisfied: huggingface-hub<1.0,>=0.24.0 in c:\\users\\maxde\\appdata\\roaming\\python\\python310\\site-packages (from transformers->-r requirements.txt (line 6)) (0.27.1)\n",
      "Requirement already satisfied: pyyaml>=5.1 in c:\\users\\maxde\\appdata\\roaming\\python\\python310\\site-packages (from transformers->-r requirements.txt (line 6)) (6.0.1)\n",
      "Requirement already satisfied: regex!=2019.12.17 in c:\\users\\maxde\\appdata\\roaming\\python\\python310\\site-packages (from transformers->-r requirements.txt (line 6)) (2024.11.6)\n",
      "Requirement already satisfied: requests in c:\\users\\maxde\\appdata\\roaming\\python\\python310\\site-packages (from transformers->-r requirements.txt (line 6)) (2.31.0)\n",
      "Requirement already satisfied: tokenizers<0.22,>=0.21 in c:\\users\\maxde\\appdata\\roaming\\python\\python310\\site-packages (from transformers->-r requirements.txt (line 6)) (0.21.0)\n",
      "Requirement already satisfied: safetensors>=0.4.1 in c:\\users\\maxde\\appdata\\roaming\\python\\python310\\site-packages (from transformers->-r requirements.txt (line 6)) (0.5.2)\n",
      "Requirement already satisfied: scipy>=1.6.0 in c:\\users\\maxde\\appdata\\roaming\\python\\python310\\site-packages (from scikit-learn->-r requirements.txt (line 8)) (1.10.1)\n",
      "Requirement already satisfied: joblib>=1.2.0 in c:\\users\\maxde\\appdata\\roaming\\python\\python310\\site-packages (from scikit-learn->-r requirements.txt (line 8)) (1.4.2)\n",
      "Requirement already satisfied: threadpoolctl>=3.1.0 in c:\\users\\maxde\\appdata\\roaming\\python\\python310\\site-packages (from scikit-learn->-r requirements.txt (line 8)) (3.5.0)\n",
      "Requirement already satisfied: colorama in c:\\users\\maxde\\appdata\\roaming\\python\\python310\\site-packages (from tqdm->-r requirements.txt (line 9)) (0.4.6)\n",
      "Requirement already satisfied: six>=1.5 in c:\\users\\maxde\\appdata\\roaming\\python\\python310\\site-packages (from python-dateutil>=2.8.2->pandas->-r requirements.txt (line 2)) (1.16.0)\n",
      "Requirement already satisfied: MarkupSafe>=2.0 in c:\\users\\maxde\\appdata\\roaming\\python\\python310\\site-packages (from jinja2->torch->-r requirements.txt (line 5)) (2.1.3)\n",
      "Requirement already satisfied: charset-normalizer<4,>=2 in c:\\users\\maxde\\appdata\\roaming\\python\\python310\\site-packages (from requests->transformers->-r requirements.txt (line 6)) (3.3.2)\n",
      "Requirement already satisfied: idna<4,>=2.5 in c:\\users\\maxde\\appdata\\roaming\\python\\python310\\site-packages (from requests->transformers->-r requirements.txt (line 6)) (3.6)\n",
      "Requirement already satisfied: urllib3<3,>=1.21.1 in c:\\users\\maxde\\appdata\\roaming\\python\\python310\\site-packages (from requests->transformers->-r requirements.txt (line 6)) (2.1.0)\n",
      "Requirement already satisfied: certifi>=2017.4.17 in c:\\users\\maxde\\appdata\\roaming\\python\\python310\\site-packages (from requests->transformers->-r requirements.txt (line 6)) (2024.12.14)\n",
      "Note: you may need to restart the kernel to use updated packages.\n"
     ]
    },
    {
     "name": "stderr",
     "output_type": "stream",
     "text": [
      "\n",
      "[notice] A new release of pip is available: 24.3.1 -> 25.3\n",
      "[notice] To update, run: python.exe -m pip install --upgrade pip\n"
     ]
    }
   ],
   "source": [
    "%pip install transformers torch\n",
    "%pip install -r requirements.txt"
   ]
  },
  {
   "cell_type": "code",
   "id": "8055513b-9f14-4d18-b32a-7c2ee386e6e3",
   "metadata": {
    "ExecuteTime": {
     "end_time": "2025-10-26T20:41:22.881915Z",
     "start_time": "2025-10-26T20:41:20.866825Z"
    }
   },
   "source": [
    "import os.path\n",
    "from typing import Any\n",
    "from numpy import floating\n",
    "import numpy as np\n",
    "import pandas as pd\n",
    "import matplotlib.pyplot as plt\n",
    "import seaborn as sns\n",
    "plt.rcParams['figure.dpi'] = 300 # for clearer plots in the notebook\n",
    "plt.rcParams['savefig.dpi'] = 300\n",
    "\n",
    "from scipy.sparse import csr_matrix\n",
    "from scipy.spatial.distance import cosine, correlation\n",
    "from sklearn.metrics import mean_squared_error, mean_absolute_error\n",
    "from sklearn.model_selection import train_test_split\n",
    "from sklearn.feature_extraction.text import TfidfVectorizer\n",
    "from sklearn.metrics.pairwise import cosine_similarity, euclidean_distances\n",
    "from sklearn.preprocessing import StandardScaler, MultiLabelBinarizer\n",
    "from transformers import logging \n",
    "from recommendation_algorithms.hybrid_recommender import HybridRecommender\n",
    "from recommendation_algorithms.matrix_factorization import MatrixFactorizationSGD\n",
    "from recommendation_algorithms.bayesian_probabilistic_ranking import BayesianProbabilisticRanking\n",
    "from recommendation_algorithms.item_knn import ItemKNN\n",
    "from recommendation_algorithms.user_knn import UserKNN\n",
    "from recommendation_algorithms.content_based import ContentBasedRecommender\n",
    "from evaluation.grid_search import grid_search\n",
    "from evaluation.score_prediction_metrics import MAE, MSE, RMSE \n",
    "logging.set_verbosity_error()\n",
    "import re\n",
    "import time, math\n",
    "from tqdm import tqdm\n",
    "import warnings\n",
    "warnings.filterwarnings('ignore')\n",
    "\n",
    "# Set random seed for reproducibility\n",
    "np.random.seed(10)\n",
    "\n",
    "print(\"Libraries imported successfully!\")"
   ],
   "outputs": [
    {
     "name": "stderr",
     "output_type": "stream",
     "text": [
      "/Users/molan/Downloads/recommender-systems/.venv/lib/python3.11/site-packages/tqdm/auto.py:21: TqdmWarning: IProgress not found. Please update jupyter and ipywidgets. See https://ipywidgets.readthedocs.io/en/stable/user_install.html\n",
      "  from .autonotebook import tqdm as notebook_tqdm\n"
     ]
    },
    {
     "name": "stdout",
     "output_type": "stream",
     "text": [
      "Libraries imported successfully!\n"
     ]
    }
   ],
   "execution_count": 1
  },
  {
   "cell_type": "markdown",
   "id": "fbbd1eff-8e8b-4f65-b92a-778107a256cc",
   "metadata": {},
   "source": [
    "# Load dataset"
   ]
  },
  {
   "cell_type": "code",
   "id": "d220e9dc-3a45-4d25-b214-23d6555cb34d",
   "metadata": {
    "ExecuteTime": {
     "end_time": "2025-10-26T20:41:28.476081Z",
     "start_time": "2025-10-26T20:41:28.421497Z"
    }
   },
   "source": [
    "# loading the training set and test set\n",
    "columns_name=['user_id','item_id','rating','timestamp']\n",
    "train_data = pd.read_csv('data/training.txt', sep='\\t', names=columns_name)\n",
    "test_data = pd.read_csv('data/test.txt', sep='\\t', names=columns_name)\n",
    "display(train_data[['user_id','item_id','rating']].head())\n",
    "print(f'The shape of the training data: {train_data.shape}')\n",
    "print(f'The shape of the test data: {test_data.shape}')\n",
    "\n",
    "movies = pd.read_csv('data/movies.txt',names=['item_id','title','genres','description'],sep='\\t')\n",
    "display(movies.head())"
   ],
   "outputs": [
    {
     "data": {
      "text/plain": [
       "   user_id  item_id  rating\n",
       "0        1        1       5\n",
       "1        1        2       3\n",
       "2        1        3       4\n",
       "3        1        4       3\n",
       "4        1        5       3"
      ],
      "text/html": [
       "<div>\n",
       "<style scoped>\n",
       "    .dataframe tbody tr th:only-of-type {\n",
       "        vertical-align: middle;\n",
       "    }\n",
       "\n",
       "    .dataframe tbody tr th {\n",
       "        vertical-align: top;\n",
       "    }\n",
       "\n",
       "    .dataframe thead th {\n",
       "        text-align: right;\n",
       "    }\n",
       "</style>\n",
       "<table border=\"1\" class=\"dataframe\">\n",
       "  <thead>\n",
       "    <tr style=\"text-align: right;\">\n",
       "      <th></th>\n",
       "      <th>user_id</th>\n",
       "      <th>item_id</th>\n",
       "      <th>rating</th>\n",
       "    </tr>\n",
       "  </thead>\n",
       "  <tbody>\n",
       "    <tr>\n",
       "      <th>0</th>\n",
       "      <td>1</td>\n",
       "      <td>1</td>\n",
       "      <td>5</td>\n",
       "    </tr>\n",
       "    <tr>\n",
       "      <th>1</th>\n",
       "      <td>1</td>\n",
       "      <td>2</td>\n",
       "      <td>3</td>\n",
       "    </tr>\n",
       "    <tr>\n",
       "      <th>2</th>\n",
       "      <td>1</td>\n",
       "      <td>3</td>\n",
       "      <td>4</td>\n",
       "    </tr>\n",
       "    <tr>\n",
       "      <th>3</th>\n",
       "      <td>1</td>\n",
       "      <td>4</td>\n",
       "      <td>3</td>\n",
       "    </tr>\n",
       "    <tr>\n",
       "      <th>4</th>\n",
       "      <td>1</td>\n",
       "      <td>5</td>\n",
       "      <td>3</td>\n",
       "    </tr>\n",
       "  </tbody>\n",
       "</table>\n",
       "</div>"
      ]
     },
     "metadata": {},
     "output_type": "display_data",
     "jetTransient": {
      "display_id": null
     }
    },
    {
     "name": "stdout",
     "output_type": "stream",
     "text": [
      "The shape of the training data: (80000, 4)\n",
      "The shape of the test data: (20000, 4)\n"
     ]
    },
    {
     "data": {
      "text/plain": [
       "   item_id              title                         genres  \\\n",
       "0        1   Toy Story (1995)  Animation, Children's, Comedy   \n",
       "1        2   GoldenEye (1995)    Action, Adventure, Thriller   \n",
       "2        3  Four Rooms (1995)                       Thriller   \n",
       "3        4  Get Shorty (1995)          Action, Comedy, Drama   \n",
       "4        5     Copycat (1995)         Crime, Drama, Thriller   \n",
       "\n",
       "                                         description  \n",
       "0  A group of sentient toys, who pretend to be li...  \n",
       "1  In 1986, MI6 agents James Bond and Alec Trevel...  \n",
       "2  On New Year's Eve, bellhop Sam (Marc Lawrence)...  \n",
       "3  Chili Palmer is a Miami-based loan shark and m...  \n",
       "4  After giving a guest lecture on criminal psych...  "
      ],
      "text/html": [
       "<div>\n",
       "<style scoped>\n",
       "    .dataframe tbody tr th:only-of-type {\n",
       "        vertical-align: middle;\n",
       "    }\n",
       "\n",
       "    .dataframe tbody tr th {\n",
       "        vertical-align: top;\n",
       "    }\n",
       "\n",
       "    .dataframe thead th {\n",
       "        text-align: right;\n",
       "    }\n",
       "</style>\n",
       "<table border=\"1\" class=\"dataframe\">\n",
       "  <thead>\n",
       "    <tr style=\"text-align: right;\">\n",
       "      <th></th>\n",
       "      <th>item_id</th>\n",
       "      <th>title</th>\n",
       "      <th>genres</th>\n",
       "      <th>description</th>\n",
       "    </tr>\n",
       "  </thead>\n",
       "  <tbody>\n",
       "    <tr>\n",
       "      <th>0</th>\n",
       "      <td>1</td>\n",
       "      <td>Toy Story (1995)</td>\n",
       "      <td>Animation, Children's, Comedy</td>\n",
       "      <td>A group of sentient toys, who pretend to be li...</td>\n",
       "    </tr>\n",
       "    <tr>\n",
       "      <th>1</th>\n",
       "      <td>2</td>\n",
       "      <td>GoldenEye (1995)</td>\n",
       "      <td>Action, Adventure, Thriller</td>\n",
       "      <td>In 1986, MI6 agents James Bond and Alec Trevel...</td>\n",
       "    </tr>\n",
       "    <tr>\n",
       "      <th>2</th>\n",
       "      <td>3</td>\n",
       "      <td>Four Rooms (1995)</td>\n",
       "      <td>Thriller</td>\n",
       "      <td>On New Year's Eve, bellhop Sam (Marc Lawrence)...</td>\n",
       "    </tr>\n",
       "    <tr>\n",
       "      <th>3</th>\n",
       "      <td>4</td>\n",
       "      <td>Get Shorty (1995)</td>\n",
       "      <td>Action, Comedy, Drama</td>\n",
       "      <td>Chili Palmer is a Miami-based loan shark and m...</td>\n",
       "    </tr>\n",
       "    <tr>\n",
       "      <th>4</th>\n",
       "      <td>5</td>\n",
       "      <td>Copycat (1995)</td>\n",
       "      <td>Crime, Drama, Thriller</td>\n",
       "      <td>After giving a guest lecture on criminal psych...</td>\n",
       "    </tr>\n",
       "  </tbody>\n",
       "</table>\n",
       "</div>"
      ]
     },
     "metadata": {},
     "output_type": "display_data",
     "jetTransient": {
      "display_id": null
     }
    }
   ],
   "execution_count": 2
  },
  {
   "cell_type": "markdown",
   "id": "1d50b57f-b07a-49b0-ad8c-31566a355cc7",
   "metadata": {},
   "source": [
    "# Task 1) Implementation of different recommendation models as well as a hybrid model combining those recommendation models"
   ]
  },
  {
   "cell_type": "markdown",
   "id": "ecd6aba1",
   "metadata": {},
   "source": [
    "<h3>Abstract Recommender</h3>"
   ]
  },
  {
   "cell_type": "code",
   "execution_count": 4,
   "id": "44ff6698",
   "metadata": {},
   "outputs": [],
   "source": [
<<<<<<< HEAD
    "percentage = 0.25\n",
    "movies_small = movies.iloc[0: int(percentage * len(movies))]\n",
    "train_data_small = train_data[train_data[\"item_id\"].isin(movies_small[\"item_id\"])]\n",
    "content = movies_small[\"title\"] + movies_small[\"description\"] + movies_small[\"description\"]\n",
    "content_full = movies[\"title\"] + movies[\"description\"] + movies[\"description\"]\n",
    "HYPERPARAMETER_TUNING_ON = True\n",
    "RESTORE_STATES = False"
=======
    "# TODO insert Abstract Recommender"
   ]
  },
  {
   "cell_type": "markdown",
   "id": "83765035",
   "metadata": {},
   "source": [
    "To facilitate the implementation of the hybrid recommender system, we created an abstract recommender class. Each of the recommendation algorithms implemented in this task, extends this abstract recommender class and implements a method to train the algorithm and predict a score for a user/item pair. Furthermore, the class provides functionality to save and load predictions from a csv file to facilitate evaluation.\n",
    "\n",
    "Below we list the implementation of each single recommendation algorithm and the tuning of hyperparameters on a small subset of the training data."
   ]
  },
  {
   "cell_type": "code",
   "execution_count": 5,
   "id": "f1cc1e0b",
   "metadata": {},
   "outputs": [],
   "source": [
    "# TODO add grid search code"
   ]
  },
  {
   "cell_type": "code",
   "id": "408a09c0",
   "metadata": {
    "ExecuteTime": {
     "end_time": "2025-10-26T20:41:32.576390Z",
     "start_time": "2025-10-26T20:41:32.569463Z"
    }
   },
   "source": [
    "percentage = 0.01\n",
    "movies_small = movies.iloc[0: int(percentage * len(movies))]\n",
    "train_data_small = train_data[train_data[\"item_id\"].isin(movies_small[\"item_id\"])]\n",
    "content = movies_small[\"title\"] + movies_small[\"description\"] + movies_small[\"description\"]\n",
    "HYPERPARAMETER_TUNING_ON = True"
   ],
   "outputs": [],
   "execution_count": 3
  },
  {
   "cell_type": "markdown",
   "id": "f399333f",
   "metadata": {},
   "source": [
    "<i>Explain why we use this hyperparameter tuning approach</i>"
>>>>>>> 1e629edd
   ]
  },
  {
   "cell_type": "markdown",
   "id": "9f1a48e3",
   "metadata": {},
   "source": [
    "### Content-Based"
   ]
  },
  {
   "cell_type": "code",
   "execution_count": null,
   "id": "682351e6",
   "metadata": {},
   "outputs": [],
   "source": [
    "# TODO Insert Content-Based recommender"
   ]
  },
  {
   "cell_type": "code",
   "execution_count": null,
   "id": "eb610330",
   "metadata": {},
   "outputs": [],
   "source": [
    "# BERT_MODEL_NAME = 'boltuix/bert-mini'\n",
    "# CBR = ContentBasedRecommender(BERT_MODEL_NAME, train_data_small, 16, \"weighted_average\", content)\n",
    "# CBR.train(train_data_small)"
   ]
  },
  {
   "cell_type": "markdown",
   "id": "04906ba3",
   "metadata": {},
   "source": [
    "#### Hyperparameter Tuning"
   ]
  },
  {
   "cell_type": "code",
   "execution_count": null,
   "id": "f7bcff1d",
   "metadata": {},
   "outputs": [],
   "source": [
    "hyperparameters_content_based = {\n",
    "    \"aggregation_method\": [\"average\", \"weighted_average\", \"avg_pos\"],\n",
    "    \"bert_model\": ['boltuix/bert-mini', 'distilbert-base-uncased'],\n",
    "    \"data\": [train_data_small],\n",
    "    \"batch_size\": [16],\n",
    "    \"content\": [content]\n",
    "}\n",
    "\n",
    "if HYPERPARAMETER_TUNING_ON: \n",
    "    best_parameters_cb, params_cb = grid_search(hyperparameters_content_based, ContentBasedRecommender, train_data_small, RMSE)\n",
    "else: \n",
    "    best_parameters_cb = {\n",
    "        \"aggregation_method\": \"avg_pos\",\n",
    "        \"bert_model\": 'boltuix/bert-mini',\n",
    "        \"data\": train_data,\n",
    "        \"batch_size\": 16,\n",
    "        \"content\": content_full\n",
    "    }"
   ]
  },
  {
   "cell_type": "markdown",
   "id": "3cc7c667",
   "metadata": {},
   "source": [
    "<i>Describe implementation and hyper parameters</i>"
   ]
  },
  {
   "cell_type": "markdown",
   "id": "83c9a064",
   "metadata": {},
   "source": [
    "```\n",
    "Best params metric 0.4182111704005534\n",
    "Best params: [('aggregation_method', 'avg_pos'), ('bert_model', 'boltuix/bert-mini'), ('batch_size', 16)]\n",
    "```"
   ]
  },
  {
   "cell_type": "markdown",
   "id": "7460e8ea",
   "metadata": {},
   "source": [
    "#### Train Best Model"
   ]
  },
  {
   "cell_type": "code",
   "execution_count": null,
   "id": "a8f5acea",
   "metadata": {},
   "outputs": [],
   "source": [
    "content_based_best = ContentBasedRecommender(**best_parameters_cb)\n",
    "if content_based_best.checkpoint_exists():\n",
    "    content_based_best.load_predictions_from_file()\n",
    "    content_based_best.load_ranking_from_file()\n",
    "if HYPERPARAMETER_TUNING_ON or not RESTORE_STATES:\n",
    "    content_based_best.train(train_data)\n",
    "    content_based_best.calculate_all_predictions(train_data)\n",
    "    content_based_best.calculate_all_rankings(10, train_data)\n",
    "    content_based_best.save_predictions_to_file()\n",
    "    content_based_best.save_rankings_to_file()"
   ]
  },
  {
   "cell_type": "markdown",
   "id": "6410aa66",
   "metadata": {},
   "source": [
    "#### User-based Collaborative Filtering"
   ]
  },
  {
   "cell_type": "code",
   "execution_count": null,
   "id": "1957bc81",
   "metadata": {},
   "outputs": [],
   "source": [
    "# TODO insert User-KNN"
   ]
  },
  {
   "cell_type": "code",
   "id": "92d0ae2c",
   "metadata": {
    "ExecuteTime": {
     "end_time": "2025-10-26T20:42:57.883548Z",
     "start_time": "2025-10-26T20:41:39.101770Z"
    }
   },
   "source": [
    "u_knn = UserKNN(2)\n",
    "u_knn.train(train_data_small)"
   ],
   "outputs": [
    {
     "name": "stderr",
     "output_type": "stream",
     "text": [
      "713it [01:18,  9.06it/s] \n"
     ]
    }
   ],
   "execution_count": 4
  },
  {
   "cell_type": "code",
   "id": "4e165206",
   "metadata": {
    "ExecuteTime": {
     "end_time": "2025-10-26T20:43:36.206002Z",
     "start_time": "2025-10-26T20:43:32.570542Z"
    }
   },
   "source": [
    "u_knn.calculate_all_predictions(train_data_small)\n",
    "display(u_knn.predictions.head())\n",
    "u_knn.calculate_all_rankings(5, train_data_small)\n",
    "display(u_knn.get_ranking(1, 5))"
   ],
   "outputs": [
    {
     "data": {
      "text/plain": [
       "   user_id  item_id  predicted_score\n",
       "0        1        1         3.916667\n",
       "1        1        2         3.428571\n",
       "2        1        3         0.000000\n",
       "3        1        4         3.750000\n",
       "4        1        5         0.000000"
      ],
      "text/html": [
       "<div>\n",
       "<style scoped>\n",
       "    .dataframe tbody tr th:only-of-type {\n",
       "        vertical-align: middle;\n",
       "    }\n",
       "\n",
       "    .dataframe tbody tr th {\n",
       "        vertical-align: top;\n",
       "    }\n",
       "\n",
       "    .dataframe thead th {\n",
       "        text-align: right;\n",
       "    }\n",
       "</style>\n",
       "<table border=\"1\" class=\"dataframe\">\n",
       "  <thead>\n",
       "    <tr style=\"text-align: right;\">\n",
       "      <th></th>\n",
       "      <th>user_id</th>\n",
       "      <th>item_id</th>\n",
       "      <th>predicted_score</th>\n",
       "    </tr>\n",
       "  </thead>\n",
       "  <tbody>\n",
       "    <tr>\n",
       "      <th>0</th>\n",
       "      <td>1</td>\n",
       "      <td>1</td>\n",
       "      <td>3.916667</td>\n",
       "    </tr>\n",
       "    <tr>\n",
       "      <th>1</th>\n",
       "      <td>1</td>\n",
       "      <td>2</td>\n",
       "      <td>3.428571</td>\n",
       "    </tr>\n",
       "    <tr>\n",
       "      <th>2</th>\n",
       "      <td>1</td>\n",
       "      <td>3</td>\n",
       "      <td>0.000000</td>\n",
       "    </tr>\n",
       "    <tr>\n",
       "      <th>3</th>\n",
       "      <td>1</td>\n",
       "      <td>4</td>\n",
       "      <td>3.750000</td>\n",
       "    </tr>\n",
       "    <tr>\n",
       "      <th>4</th>\n",
       "      <td>1</td>\n",
       "      <td>5</td>\n",
       "      <td>0.000000</td>\n",
       "    </tr>\n",
       "  </tbody>\n",
       "</table>\n",
       "</div>"
      ]
     },
     "metadata": {},
     "output_type": "display_data",
     "jetTransient": {
      "display_id": null
     }
    },
    {
     "name": "stderr",
     "output_type": "stream",
     "text": [
      "100%|██████████| 713/713 [00:00<00:00, 2216.85it/s]\n"
     ]
    },
    {
     "data": {
      "text/plain": [
       "[(np.float64(15.0), np.float64(4.9)),\n",
       " (np.float64(13.0), np.float64(4.416666666666667)),\n",
       " (np.float64(6.0), np.float64(3.921889520866876)),\n",
       " (np.float64(1.0), np.float64(3.916666666666667)),\n",
       " (np.float64(4.0), np.float64(3.75))]"
      ]
     },
     "metadata": {},
     "output_type": "display_data",
     "jetTransient": {
      "display_id": null
     }
    }
   ],
   "execution_count": 5
  },
  {
   "cell_type": "code",
   "id": "119780a6",
   "metadata": {
    "ExecuteTime": {
     "end_time": "2025-10-26T20:47:01.060955Z",
     "start_time": "2025-10-26T20:46:29.262225Z"
    }
   },
   "source": [
    "hyperparameters_user_knn = {\n",
    "    \"k\": [5, 7, 8, 9, 10, 11, 12, 13, 15]\n",
    "}\n",
    "if HYPERPARAMETER_TUNING_ON:\n",
    "    similarity_matrix = u_knn.similarity_matrix\n",
    "    best_parameters_uknn, params_uknn = grid_search(hyperparameters_user_knn, UserKNN, train_data_small, RMSE, similarity_matrix=similarity_matrix)\n",
    "else:\n",
    "    best_parameters_uknn = {\n",
    "        \"k\": 9\n",
    "    }"
   ],
   "outputs": [
    {
     "name": "stderr",
     "output_type": "stream",
     "text": [
      " 11%|█         | 1/9 [00:03<00:26,  3.35s/it]"
     ]
    },
    {
     "name": "stdout",
     "output_type": "stream",
     "text": [
      "Parameters [('k', 5)] with metric: 0.9021714260039687\n"
     ]
    },
    {
     "name": "stderr",
     "output_type": "stream",
     "text": [
      " 22%|██▏       | 2/9 [00:06<00:23,  3.38s/it]"
     ]
    },
    {
     "name": "stdout",
     "output_type": "stream",
     "text": [
      "Parameters [('k', 7)] with metric: 0.8993272880868894\n"
     ]
    },
    {
     "name": "stderr",
     "output_type": "stream",
     "text": [
      " 33%|███▎      | 3/9 [00:10<00:20,  3.42s/it]"
     ]
    },
    {
     "name": "stdout",
     "output_type": "stream",
     "text": [
      "Parameters [('k', 8)] with metric: 0.9001449062759773\n"
     ]
    },
    {
     "name": "stderr",
     "output_type": "stream",
     "text": [
      " 44%|████▍     | 4/9 [00:13<00:17,  3.46s/it]"
     ]
    },
    {
     "name": "stdout",
     "output_type": "stream",
     "text": [
      "Parameters [('k', 9)] with metric: 0.8986089701563436\n"
     ]
    },
    {
     "name": "stderr",
     "output_type": "stream",
     "text": [
      " 56%|█████▌    | 5/9 [00:17<00:13,  3.49s/it]"
     ]
    },
    {
     "name": "stdout",
     "output_type": "stream",
     "text": [
      "Parameters [('k', 10)] with metric: 0.9000523403895726\n"
     ]
    },
    {
     "name": "stderr",
     "output_type": "stream",
     "text": [
      " 67%|██████▋   | 6/9 [00:20<00:10,  3.53s/it]"
     ]
    },
    {
     "name": "stdout",
     "output_type": "stream",
     "text": [
      "Parameters [('k', 11)] with metric: 0.9016196982875161\n"
     ]
    },
    {
     "name": "stderr",
     "output_type": "stream",
     "text": [
      " 78%|███████▊  | 7/9 [00:24<00:07,  3.55s/it]"
     ]
    },
    {
     "name": "stdout",
     "output_type": "stream",
     "text": [
      "Parameters [('k', 12)] with metric: 0.9028787208299562\n"
     ]
    },
    {
     "name": "stderr",
     "output_type": "stream",
     "text": [
      " 89%|████████▉ | 8/9 [00:28<00:03,  3.58s/it]"
     ]
    },
    {
     "name": "stdout",
     "output_type": "stream",
     "text": [
      "Parameters [('k', 13)] with metric: 0.9037341265994026\n"
     ]
    },
    {
     "name": "stderr",
     "output_type": "stream",
     "text": [
      "100%|██████████| 9/9 [00:31<00:00,  3.53s/it]"
     ]
    },
    {
     "name": "stdout",
     "output_type": "stream",
     "text": [
      "Parameters [('k', 15)] with metric: 0.9034642038548524\n",
      "-----------------------------------\n",
      "Best params metric 0.8986089701563436\n",
      "Best params: [('k', 9)]\n"
     ]
    },
    {
     "name": "stderr",
     "output_type": "stream",
     "text": [
      "\n"
     ]
    }
   ],
   "execution_count": 8
  },
  {
   "cell_type": "markdown",
   "id": "10df3b80",
   "metadata": {},
   "source": [
    "<i>Describe implementation and hyper parameters</i>"
   ]
  },
  {
   "cell_type": "markdown",
   "id": "255aed63",
   "metadata": {},
   "source": [
    "```\n",
    "Best params metric 0.45440612603397196\n",
    "Best params: [('k', 11)]\n",
    "```\n"
   ]
  },
  {
   "cell_type": "markdown",
   "id": "66fa4051",
   "metadata": {},
   "source": [
    "#### Train Best Model"
   ]
  },
  {
   "cell_type": "code",
   "id": "4ea09584",
   "metadata": {
    "ExecuteTime": {
     "end_time": "2025-10-26T20:57:07.069015Z",
     "start_time": "2025-10-26T20:47:25.171931Z"
    }
   },
   "source": [
    "user_knn_best = UserKNN(**best_parameters_uknn)\n",
<<<<<<< HEAD
    "if user_knn_best.checkpoint_exists():\n",
    "    user_knn_best.load_predictions_from_file()\n",
    "    user_knn_best.load_ranking_from_file()\n",
    "if HYPERPARAMETER_TUNING_ON or not RESTORE_STATES:\n",
    "    user_knn_best.train(train_data)\n",
    "    user_knn_best.calculate_all_predictions(train_data)\n",
    "    user_knn_best.calculate_all_rankings(10, train_data)\n",
    "    user_knn_best.save_predictions_to_file()\n",
    "    user_knn_best.save_rankings_to_file()"
   ]
=======
    "user_knn_best.train(train_data)\n",
    "user_knn_best.calculate_all_predictions(train_data)\n",
    "user_knn_best.calculate_all_rankings(10, train_data)\n",
    "user_knn_best.save_predictions_to_file()\n",
    "user_knn_best.save_rankings_to_file()"
   ],
   "outputs": [
    {
     "name": "stderr",
     "output_type": "stream",
     "text": [
      "943it [02:42,  5.79it/s]\n",
      "100%|██████████| 943/943 [00:03<00:00, 297.69it/s]\n"
     ]
    }
   ],
   "execution_count": 9
>>>>>>> 1e629edd
  },
  {
   "cell_type": "markdown",
   "id": "dc5f97ce",
   "metadata": {},
   "source": [
    "### Item-based Collaborative Filtering"
   ]
  },
  {
   "cell_type": "code",
   "execution_count": null,
   "id": "6b28ac75",
   "metadata": {},
   "outputs": [],
   "source": [
    "# TODO insert User-KNN"
   ]
  },
  {
   "cell_type": "code",
   "id": "906f23b0",
   "metadata": {
    "ExecuteTime": {
     "end_time": "2025-10-26T21:00:43.126037Z",
     "start_time": "2025-10-26T21:00:43.076119Z"
    }
   },
   "source": [
    "i_knn = ItemKNN(2)\n",
    "i_knn.train(train_data_small)"
   ],
   "outputs": [
    {
     "name": "stderr",
     "output_type": "stream",
     "text": [
      "16it [00:00, 367.39it/s]\n"
     ]
    }
   ],
   "execution_count": 11
  },
  {
   "cell_type": "code",
   "id": "e096381b",
   "metadata": {
    "ExecuteTime": {
     "end_time": "2025-10-26T21:00:52.612932Z",
     "start_time": "2025-10-26T21:00:49.115422Z"
    }
   },
   "source": [
    "i_knn.calculate_all_predictions(train_data_small)\n",
    "display(i_knn.predictions.head())\n",
    "i_knn.calculate_all_rankings(5, train_data_small)\n",
<<<<<<< HEAD
    "display(i_knn.get_ranking(1, 5))"
   ]
=======
    "display(i_knn.get_ranking(0, 5))"
   ],
   "outputs": [
    {
     "data": {
      "text/plain": [
       "   user_id  item_id  predicted_score\n",
       "0        1        1         1.499826\n",
       "1        1        2         3.011658\n",
       "2        1        3         4.009689\n",
       "3        1        4         3.007420\n",
       "4        1        5         5.000000"
      ],
      "text/html": [
       "<div>\n",
       "<style scoped>\n",
       "    .dataframe tbody tr th:only-of-type {\n",
       "        vertical-align: middle;\n",
       "    }\n",
       "\n",
       "    .dataframe tbody tr th {\n",
       "        vertical-align: top;\n",
       "    }\n",
       "\n",
       "    .dataframe thead th {\n",
       "        text-align: right;\n",
       "    }\n",
       "</style>\n",
       "<table border=\"1\" class=\"dataframe\">\n",
       "  <thead>\n",
       "    <tr style=\"text-align: right;\">\n",
       "      <th></th>\n",
       "      <th>user_id</th>\n",
       "      <th>item_id</th>\n",
       "      <th>predicted_score</th>\n",
       "    </tr>\n",
       "  </thead>\n",
       "  <tbody>\n",
       "    <tr>\n",
       "      <th>0</th>\n",
       "      <td>1</td>\n",
       "      <td>1</td>\n",
       "      <td>1.499826</td>\n",
       "    </tr>\n",
       "    <tr>\n",
       "      <th>1</th>\n",
       "      <td>1</td>\n",
       "      <td>2</td>\n",
       "      <td>3.011658</td>\n",
       "    </tr>\n",
       "    <tr>\n",
       "      <th>2</th>\n",
       "      <td>1</td>\n",
       "      <td>3</td>\n",
       "      <td>4.009689</td>\n",
       "    </tr>\n",
       "    <tr>\n",
       "      <th>3</th>\n",
       "      <td>1</td>\n",
       "      <td>4</td>\n",
       "      <td>3.007420</td>\n",
       "    </tr>\n",
       "    <tr>\n",
       "      <th>4</th>\n",
       "      <td>1</td>\n",
       "      <td>5</td>\n",
       "      <td>5.000000</td>\n",
       "    </tr>\n",
       "  </tbody>\n",
       "</table>\n",
       "</div>"
      ]
     },
     "metadata": {},
     "output_type": "display_data",
     "jetTransient": {
      "display_id": null
     }
    },
    {
     "name": "stderr",
     "output_type": "stream",
     "text": [
      "100%|██████████| 713/713 [00:00<00:00, 2378.40it/s]\n"
     ]
    },
    {
     "ename": "KeyError",
     "evalue": "0",
     "output_type": "error",
     "traceback": [
      "\u001B[31m---------------------------------------------------------------------------\u001B[39m",
      "\u001B[31mKeyError\u001B[39m                                  Traceback (most recent call last)",
      "\u001B[36mCell\u001B[39m\u001B[36m \u001B[39m\u001B[32mIn[12]\u001B[39m\u001B[32m, line 4\u001B[39m\n\u001B[32m      2\u001B[39m display(i_knn.predictions.head())\n\u001B[32m      3\u001B[39m i_knn.calculate_all_rankings(\u001B[32m5\u001B[39m, train_data_small)\n\u001B[32m----> \u001B[39m\u001B[32m4\u001B[39m display(\u001B[43mi_knn\u001B[49m\u001B[43m.\u001B[49m\u001B[43mget_ranking\u001B[49m\u001B[43m(\u001B[49m\u001B[32;43m0\u001B[39;49m\u001B[43m,\u001B[49m\u001B[43m \u001B[49m\u001B[32;43m5\u001B[39;49m\u001B[43m)\u001B[49m)\n",
      "\u001B[36mFile \u001B[39m\u001B[32m~/Downloads/recommender-systems/recommendation_algorithms/abstract_recommender.py:103\u001B[39m, in \u001B[36mAbstractRecommender.get_ranking\u001B[39m\u001B[34m(self, user_id, k)\u001B[39m\n\u001B[32m     95\u001B[39m \u001B[38;5;28;01mdef\u001B[39;00m\u001B[38;5;250m \u001B[39m\u001B[34mget_ranking\u001B[39m(\u001B[38;5;28mself\u001B[39m, user_id: \u001B[38;5;28mint\u001B[39m, k: \u001B[38;5;28mint\u001B[39m) -> List[\u001B[38;5;28mtuple\u001B[39m[\u001B[38;5;28mint\u001B[39m, \u001B[38;5;28mfloat\u001B[39m]]:\n\u001B[32m     96\u001B[39m \u001B[38;5;250m    \u001B[39m\u001B[33;03m\"\"\"\u001B[39;00m\n\u001B[32m     97\u001B[39m \u001B[33;03m    Lookup precomputed ranking for a user.\u001B[39;00m\n\u001B[32m     98\u001B[39m \n\u001B[32m   (...)\u001B[39m\u001B[32m    101\u001B[39m \u001B[33;03m    :returns: List of pairs of item_ids and scores (ordered descending)\u001B[39;00m\n\u001B[32m    102\u001B[39m \u001B[33;03m    \"\"\"\u001B[39;00m\n\u001B[32m--> \u001B[39m\u001B[32m103\u001B[39m     \u001B[38;5;28;01mreturn\u001B[39;00m \u001B[38;5;28;43mself\u001B[39;49m\u001B[43m.\u001B[49m\u001B[43mrankings\u001B[49m\u001B[43m[\u001B[49m\u001B[43muser_id\u001B[49m\u001B[43m]\u001B[49m[:k]\n",
      "\u001B[31mKeyError\u001B[39m: 0"
     ]
    }
   ],
   "execution_count": 12
>>>>>>> 1e629edd
  },
  {
   "cell_type": "markdown",
   "id": "33b126b6",
   "metadata": {},
   "source": [
    "#### Hyperparameter Tuning"
   ]
  },
  {
   "cell_type": "code",
   "id": "18a6e1de",
   "metadata": {
    "ExecuteTime": {
     "end_time": "2025-10-26T21:04:02.703540Z",
     "start_time": "2025-10-26T21:03:36.521635Z"
    }
   },
   "source": [
    "hyperparameters_item_knn = {\n",
    "    \"k\": [2, 3, 5, 7, 8, 9, 10, 11]\n",
    "}\n",
    "if HYPERPARAMETER_TUNING_ON:\n",
    "    similarity_matrix = i_knn.similarity_matrix\n",
    "    best_parameters_iknn, params_iknn = grid_search(hyperparameters_item_knn, ItemKNN, train_data_small, RMSE, similarity_matrix=similarity_matrix)\n",
    "else:\n",
    "    best_parameters_iknn = {\n",
    "        \"k\": 9\n",
    "    }"
   ],
   "outputs": [
    {
     "name": "stderr",
     "output_type": "stream",
     "text": [
      " 12%|█▎        | 1/8 [00:03<00:22,  3.27s/it]"
     ]
    },
    {
     "name": "stdout",
     "output_type": "stream",
     "text": [
      "Parameters [('k', 2)] with metric: 0.6589938489624716\n"
     ]
    },
    {
     "name": "stderr",
     "output_type": "stream",
     "text": [
      " 25%|██▌       | 2/8 [00:06<00:19,  3.24s/it]"
     ]
    },
    {
     "name": "stdout",
     "output_type": "stream",
     "text": [
      "Parameters [('k', 3)] with metric: 0.6456207147171195\n"
     ]
    },
    {
     "name": "stderr",
     "output_type": "stream",
     "text": [
      " 38%|███▊      | 3/8 [00:09<00:16,  3.25s/it]"
     ]
    },
    {
     "name": "stdout",
     "output_type": "stream",
     "text": [
      "Parameters [('k', 5)] with metric: 0.6418009746552873\n"
     ]
    },
    {
     "name": "stderr",
     "output_type": "stream",
     "text": [
      " 50%|█████     | 4/8 [00:13<00:13,  3.27s/it]"
     ]
    },
    {
     "name": "stdout",
     "output_type": "stream",
     "text": [
      "Parameters [('k', 7)] with metric: 0.6412030886630121\n"
     ]
    },
    {
     "name": "stderr",
     "output_type": "stream",
     "text": [
      " 62%|██████▎   | 5/8 [00:16<00:09,  3.29s/it]"
     ]
    },
    {
     "name": "stdout",
     "output_type": "stream",
     "text": [
      "Parameters [('k', 8)] with metric: 0.6409476636164373\n"
     ]
    },
    {
     "name": "stderr",
     "output_type": "stream",
     "text": [
      " 75%|███████▌  | 6/8 [00:19<00:06,  3.29s/it]"
     ]
    },
    {
     "name": "stdout",
     "output_type": "stream",
     "text": [
      "Parameters [('k', 9)] with metric: 0.6407674545850205\n"
     ]
    },
    {
     "name": "stderr",
     "output_type": "stream",
     "text": [
      " 88%|████████▊ | 7/8 [00:22<00:03,  3.28s/it]"
     ]
    },
    {
     "name": "stdout",
     "output_type": "stream",
     "text": [
      "Parameters [('k', 10)] with metric: 0.6408407898110621\n"
     ]
    },
    {
     "name": "stderr",
     "output_type": "stream",
     "text": [
      "100%|██████████| 8/8 [00:26<00:00,  3.27s/it]"
     ]
    },
    {
     "name": "stdout",
     "output_type": "stream",
     "text": [
      "Parameters [('k', 11)] with metric: 0.640854780496556\n",
      "-----------------------------------\n",
      "Best params metric 0.6407674545850205\n",
      "Best params: [('k', 9)]\n"
     ]
    },
    {
     "name": "stderr",
     "output_type": "stream",
     "text": [
      "\n"
     ]
    }
   ],
   "execution_count": 14
  },
  {
   "cell_type": "markdown",
   "id": "b95a428c",
   "metadata": {},
   "source": [
    "<i>Describe implementation and hyper parameters</i>"
   ]
  },
  {
   "cell_type": "markdown",
   "id": "2cf20aa7",
   "metadata": {},
   "source": [
    "```\n",
    "Best params metric 0.4124278800175163\n",
    "Best params: [('k', 11)]\n",
    "```\n"
   ]
  },
  {
   "cell_type": "markdown",
   "id": "acc4fe60",
   "metadata": {},
   "source": [
    "#### Train Best Model"
   ]
  },
  {
   "cell_type": "code",
   "id": "b6771808",
   "metadata": {
    "jupyter": {
     "is_executing": true
    },
    "ExecuteTime": {
     "start_time": "2025-10-26T21:05:49.270076Z"
    }
   },
   "source": [
    "item_knn_best = ItemKNN(**best_parameters_iknn)\n",
<<<<<<< HEAD
    "\n",
    "if item_knn_best.checkpoint_exists():\n",
    "    item_knn_best.load_predictions_from_file()\n",
    "    item_knn_best.load_ranking_from_file()\n",
    "\n",
    "if HYPERPARAMETER_TUNING_ON or not RESTORE_STATES:\n",
    "    item_knn_best.train(train_data)\n",
    "    item_knn_best.calculate_all_predictions(train_data)\n",
    "    item_knn_best.calculate_all_rankings(10, train_data)\n",
    "    item_knn_best.save_predictions_to_file()\n",
    "    item_knn_best.save_rankings_to_file()"
   ]
=======
    "item_knn_best.train(train_data)\n",
    "item_knn_best.calculate_all_predictions(train_data)\n",
    "item_knn_best.calculate_all_rankings(10, train_data)\n",
    "item_knn_best.save_predictions_to_file()\n",
    "item_knn_best.save_rankings_to_file()"
   ],
   "outputs": [
    {
     "name": "stderr",
     "output_type": "stream",
     "text": [
      "1650it [05:33,  4.95it/s] \n",
      "100%|██████████| 943/943 [00:03<00:00, 286.28it/s]"
     ]
    }
   ],
   "execution_count": null
>>>>>>> 1e629edd
  },
  {
   "cell_type": "markdown",
   "id": "9cb6af25",
   "metadata": {},
   "source": [
    "### Matrix Factorization"
   ]
  },
  {
   "cell_type": "code",
   "execution_count": null,
   "id": "669daece",
   "metadata": {},
   "outputs": [],
   "source": [
    "# TODO insert Matrix factorization"
   ]
  },
  {
   "cell_type": "code",
   "execution_count": 7,
   "id": "8ba42b6a",
   "metadata": {},
   "outputs": [
    {
     "data": {
      "text/plain": [
       "<recommendation_algorithms.matrix_factorization.MatrixFactorizationSGD at 0x12b51c67a90>"
      ]
     },
     "execution_count": 7,
     "metadata": {},
     "output_type": "execute_result"
    }
   ],
   "source": [
    "n_factors=20\n",
    "learning_rate=0.01 \n",
    "regularization=0.02 \n",
    "n_epochs=20 \n",
    "use_bias=True\n",
    "mf = MatrixFactorizationSGD(n_factors=n_factors, learning_rate=learning_rate, regularization=regularization, n_epochs=n_epochs, use_bias=use_bias)\n",
    "mf.train(train_data_small)"
   ]
  },
  {
   "cell_type": "code",
   "execution_count": 8,
   "id": "8352591d",
   "metadata": {},
   "outputs": [
    {
     "data": {
      "text/html": [
       "<div>\n",
       "<style scoped>\n",
       "    .dataframe tbody tr th:only-of-type {\n",
       "        vertical-align: middle;\n",
       "    }\n",
       "\n",
       "    .dataframe tbody tr th {\n",
       "        vertical-align: top;\n",
       "    }\n",
       "\n",
       "    .dataframe thead th {\n",
       "        text-align: right;\n",
       "    }\n",
       "</style>\n",
       "<table border=\"1\" class=\"dataframe\">\n",
       "  <thead>\n",
       "    <tr style=\"text-align: right;\">\n",
       "      <th></th>\n",
       "      <th>user_id</th>\n",
       "      <th>item_id</th>\n",
       "      <th>predicted_score</th>\n",
       "    </tr>\n",
       "  </thead>\n",
       "  <tbody>\n",
       "    <tr>\n",
       "      <th>0</th>\n",
       "      <td>1</td>\n",
       "      <td>1</td>\n",
       "      <td>4.109576</td>\n",
       "    </tr>\n",
       "    <tr>\n",
       "      <th>1</th>\n",
       "      <td>1</td>\n",
       "      <td>2</td>\n",
       "      <td>3.306665</td>\n",
       "    </tr>\n",
       "    <tr>\n",
       "      <th>2</th>\n",
       "      <td>1</td>\n",
       "      <td>3</td>\n",
       "      <td>3.547700</td>\n",
       "    </tr>\n",
       "    <tr>\n",
       "      <th>3</th>\n",
       "      <td>1</td>\n",
       "      <td>4</td>\n",
       "      <td>3.872067</td>\n",
       "    </tr>\n",
       "    <tr>\n",
       "      <th>4</th>\n",
       "      <td>1</td>\n",
       "      <td>5</td>\n",
       "      <td>3.399857</td>\n",
       "    </tr>\n",
       "  </tbody>\n",
       "</table>\n",
       "</div>"
      ],
      "text/plain": [
       "   user_id  item_id  predicted_score\n",
       "0        1        1         4.109576\n",
       "1        1        2         3.306665\n",
       "2        1        3         3.547700\n",
       "3        1        4         3.872067\n",
       "4        1        5         3.399857"
      ]
     },
     "metadata": {},
     "output_type": "display_data"
    },
    {
     "data": {
      "text/plain": [
       "[(14, 4.626818605426242),\n",
       " (12, 4.478806861837928),\n",
       " (10, 3.9465674543939895),\n",
       " (6, 3.442510753010465),\n",
       " (16, -inf)]"
      ]
     },
     "metadata": {},
     "output_type": "display_data"
    }
   ],
   "source": [
    "mf.calculate_all_predictions(train_data_small)\n",
    "display(mf.predictions.head())\n",
    "mf.calculate_all_rankings(5, train_data_small)\n",
    "display(mf.get_ranking(1, 5))"
   ]
  },
  {
   "cell_type": "code",
   "execution_count": null,
   "id": "389eb8d5",
   "metadata": {},
   "outputs": [
    {
     "ename": "",
     "evalue": "",
     "output_type": "error",
     "traceback": [
      "\u001B[1;31mRunning cells with 'Python 3.12.11' requires the ipykernel package.\n",
      "\u001B[1;31m<a href='command:jupyter.createPythonEnvAndSelectController'>Create a Python Environment</a> with the required packages.\n",
      "\u001B[1;31mOr install 'ipykernel' using the command: '/opt/homebrew/bin/python3.12 -m pip install ipykernel -U --user --force-reinstall'"
     ]
    }
   ],
   "source": [
    "hyperparameters_matrix_factorization = {\n",
    "    'n_factors':[5, 10, 20, 25, 50], \n",
    "    'learning_rate':[0.001, 0.01, 0.05, 0.1], \n",
    "    'regularization':[0.002, 0.02, 0.2], \n",
    "    'n_epochs': [5, 20], \n",
    "    'use_bias':[True, False]\n",
    "}\n",
    "\n",
    "if HYPERPARAMETER_TUNING_ON:\n",
    "    best_parameters_mf, params_mf = grid_search(hyperparameters_matrix_factorization, MatrixFactorizationSGD, train_data_small, RMSE)\n",
    "else: \n",
    "    best_parameters_mf = {\n",
    "        'n_factors':25, \n",
    "        'learning_rate': 0.01, \n",
    "        'regularization':0.02, \n",
    "        'n_epochs': 20, \n",
    "        'use_bias':True\n",
    "    }"
   ]
  },
  {
   "cell_type": "markdown",
   "id": "94c6118d",
   "metadata": {},
   "source": [
    "<i>Describe implementation and hyper parameters</i>"
   ]
  },
  {
   "cell_type": "markdown",
   "id": "9cfdb631",
   "metadata": {},
   "source": [
    "#### Train Best Model"
   ]
  },
  {
   "cell_type": "code",
   "execution_count": 9,
   "id": "cd6a1c3f",
   "metadata": {},
   "outputs": [
    {
     "ename": "NameError",
     "evalue": "name 'best_parameters_mf' is not defined",
     "output_type": "error",
     "traceback": [
      "\u001B[1;31m---------------------------------------------------------------------------\u001B[0m",
      "\u001B[1;31mNameError\u001B[0m                                 Traceback (most recent call last)",
      "Cell \u001B[1;32mIn[9], line 1\u001B[0m\n\u001B[1;32m----> 1\u001B[0m mf_best \u001B[38;5;241m=\u001B[39m MatrixFactorizationSGD(\u001B[38;5;241m*\u001B[39m\u001B[38;5;241m*\u001B[39m\u001B[43mbest_parameters_mf\u001B[49m)\n\u001B[0;32m      2\u001B[0m mf_best\u001B[38;5;241m.\u001B[39mtrain(train_data)\n\u001B[0;32m      3\u001B[0m mf_best\u001B[38;5;241m.\u001B[39mcalculate_all_predictions(train_data)\n",
      "\u001B[1;31mNameError\u001B[0m: name 'best_parameters_mf' is not defined"
     ]
    }
   ],
   "source": [
    "mf_best = MatrixFactorizationSGD(**best_parameters_mf)\n",
    "# if mf_best.checkpoint_exists():\n",
    "#     mf_best.load_predictions_from_file()\n",
    "#     mf_best.load_ranking_from_file()\n",
    "if HYPERPARAMETER_TUNING_ON or not RESTORE_STATES:\n",
    "    mf_best.train(train_data)\n",
    "    mf_best.calculate_all_predictions(train_data)\n",
    "    mf_best.calculate_all_rankings(10, train_data)\n",
    "    mf_best.save_predictions_to_file()\n",
    "    mf_best.save_rankings_to_file()   "
   ]
  },
  {
   "cell_type": "markdown",
   "id": "2be25945",
   "metadata": {},
   "source": [
    "### Bayesian Probabilistic Ranking"
   ]
  },
  {
   "cell_type": "code",
   "execution_count": null,
   "id": "693c3cda",
   "metadata": {},
   "outputs": [],
   "source": [
    "# TODO insert BPR"
   ]
  },
  {
   "cell_type": "code",
   "execution_count": null,
   "id": "843a01e8",
   "metadata": {},
   "outputs": [],
   "source": [
    "n_factors=20\n",
    "learning_rate=0.01 \n",
    "regularization=0.02 \n",
    "n_epochs=20 \n",
    "num_samples_per_epoch = 5\n",
    "bpr = BayesianProbabilisticRanking(n_factors=n_factors, learning_rate=learning_rate, regularization=regularization, n_epochs=n_epochs, num_samples_per_epoch=num_samples_per_epoch)\n",
    "\n",
    "bpr.train(train_data_small)"
   ]
  },
  {
   "cell_type": "code",
   "execution_count": null,
   "id": "e1e7f461",
   "metadata": {},
   "outputs": [],
   "source": [
    "bpr.calculate_all_predictions(train_data_small)\n",
    "print(bpr.P, bpr.Q)\n",
    "display(bpr.predictions.head())\n",
    "bpr.calculate_all_rankings(5, train_data_small)\n",
    "display(bpr.get_ranking(1, 5))"
   ]
  },
  {
   "cell_type": "markdown",
   "id": "98171bfa",
   "metadata": {},
   "source": [
    "#### Hyperparameter Tuning"
   ]
  },
  {
   "cell_type": "code",
   "execution_count": null,
   "id": "913c25d7",
   "metadata": {},
   "outputs": [],
   "source": [
    "hyperparameters_bpr = {\n",
    "    'n_factors':[5, 10, 20, 25, 50], \n",
    "    'learning_rate':[0.001, 0.01, 0.05, 0.1], \n",
    "    'regularization':[0.002, 0.02, 0.2], \n",
    "    'n_epochs': [5, 20], \n",
    "}\n",
    "if HYPERPARAMETER_TUNING_ON:\n",
    "    best_parameters_bpr, params_bpr = grid_search(hyperparameters_bpr, BayesianProbabilisticRanking, train_data_small, RMSE, similarity_matrix=similarity_matrix)\n",
    "else: \n",
    "    best_parameters_bpr = {\n",
    "        'n_factors':25, \n",
    "        'learning_rate': 0.01, \n",
    "        'regularization':0.02, \n",
    "        'n_epochs': 20, \n",
    "        'use_bias':True\n",
    "    }"
   ]
  },
  {
   "cell_type": "markdown",
   "id": "21b6fb90",
   "metadata": {},
   "source": [
    "<i>Describe implementation and hyper parameters</i>"
   ]
  },
  {
   "cell_type": "markdown",
   "id": "29a44814",
   "metadata": {},
   "source": [
    "#### Train Best Model"
   ]
  },
  {
   "cell_type": "code",
   "execution_count": null,
   "id": "20b177e2",
   "metadata": {},
   "outputs": [],
   "source": [
    "bpr_best = BayesianProbabilisticRanking(**best_parameters_bpr)\n",
    "if bpr_best.checkpoint_exists():\n",
    "    bpr_best.load_predictions_from_file()\n",
    "    bpr_best.load_ranking_from_file()\n",
    "if HYPERPARAMETER_TUNING_ON or not RESTORE_STATES:\n",
    "    bpr_best.train(train_data)\n",
    "    bpr_best.calculate_all_predictions(train_data)\n",
    "    bpr_best.calculate_all_rankings(10, train_data)\n",
    "    bpr_best.save_predictions_to_file()\n",
    "    bpr_best.save_rankings_to_file()"
   ]
  },
  {
   "cell_type": "markdown",
   "id": "5c512fc8",
   "metadata": {},
   "source": [
    "<h3>Hybrid Model</h3>"
   ]
  },
  {
   "cell_type": "code",
   "execution_count": null,
   "id": "c9853519",
   "metadata": {},
   "outputs": [],
   "source": [
    "# TODO insert hybrid model class"
   ]
  },
  {
   "cell_type": "markdown",
   "id": "33fae842",
   "metadata": {},
   "source": [
    "The hybrid model combines the predictions of the models implemented above into a single model by combining their predictions using a weighted sum approach. For the rating prediction task, the weights are found by minimizing an objective function, in our case the mean squared error (MSE). We could also use the RMSE, but this is equivalent to minimizing the MSE. For the minimization we use scipy's minimize function with the commonly used L-BFGS-B method.\n",
    "\n",
    "For the ranking task we use a slightly different approach:\n",
    "1. Assume we want a recommendation list of size K.\n",
    "2. For each recommendation we predict this list of item_ids and ratings.\n",
    "3. Each rating for an item is multiplied by the algorithm's associated (predefined) weight to obtain new ratings for each item.\n",
    "4. In the case that an item is recommended by multiple algorithms, the weighted ratings are summed together.\n",
    "5. Finally, items are re-ranked by their new predicted rating and the top-K is taken as the new ranking.\n",
    "\n",
    "As mentioned in the steps above, the weights for the ranking task are predefined, unlike the rating prediction task. This is because, as mentioned in the lectures, ranking evaluation metrics, such as NDCG and AP are non-smooth functions. Smooth approximations of these functions exist, but these approximations are not always good. Therefore, we opted for manually finding nearly optimal weights based on evaluation metrics (F1-score and NDCG) on a small subset of the training data, similar to the hyperparameter tuning."
   ]
  },
  {
   "cell_type": "code",
   "execution_count": null,
   "id": "f55e25ab-353d-4a7c-bf68-9deb201bfbb6",
   "metadata": {},
   "outputs": [],
   "source": [
    "# TODO remove all these imports when classes defined\n",
    "from recommendation_algorithms.hybrid_recommender import HybridRecommender\n",
    "from recommendation_algorithms.matrix_factorization import MatrixFactorizationSGD\n",
    "from recommendation_algorithms.bayesian_probabilistic_ranking import BayesianProbabilisticRanking\n",
    "from recommendation_algorithms.item_knn import ItemKNN\n",
    "from recommendation_algorithms.user_knn import UserKNN\n",
    "\n",
<<<<<<< HEAD
    "\n",
    "content_based = ContentBasedRecommender(**best_parameters_cb)\n",
    "item_knn = ItemKNN(**best_parameters_iknn)\n",
    "user_knn = UserKNN(**best_parameters_uknn)\n",
    "matrix_factorization = MatrixFactorizationSGD(**best_parameters_mf)\n",
    "bpr = BayesianProbabilisticRanking(**best_parameters_bpr)\n",
    "rating_recommenders = [matrix_factorization, item_knn, user_knn]\n",
    "ranking_recommenders = [matrix_factorization, bpr, item_knn, user_knn]\n",
=======
    "# TODO add all models with tuned hyper parameters\n",
    "content_based = ContentBasedRecommender(**best_parameters_cb)\n",
    "content_based_best.train(train_data_small)\n",
    "item_knn = ItemKNN(k=8)\n",
    "user_knn = UserKNN(k=8)\n",
    "matrix_factorization = MatrixFactorizationSGD()\n",
    "bpr = BayesianProbabilisticRanking()\n",
    "# rating_recommenders = [matrix_factorization, item_knn, user_knn]\n",
    "rating_recommenders = [matrix_factorization]\n",
    "# ranking_recommenders = [matrix_factorization, bpr, item_knn, user_knn]\n",
    "ranking_recommenders = [matrix_factorization]\n",
>>>>>>> 1e629edd
    "max_k = 10 # Recommendation list size\n",
    "ranking_weights = {\n",
    "    'Content Based Recommender':0.2,\n",
    "\t'Matrix Factorization': 0.2,\n",
    "\t'Bayesian Probabilistic Ranking': 0.2,\n",
    "\t'Item KNN': 0.2,\n",
    "\t'User KNN': 0.2,\n",
    "}\n",
    "hybrid_recommender = HybridRecommender(train_data, rating_recommenders, ranking_recommenders, max_k, ranking_weights, True)"
   ]
  },
  {
   "cell_type": "markdown",
   "id": "9a10fdd2",
   "metadata": {},
   "source": [
    "<h4>Ranking Weight Optimization</h4>"
   ]
  },
  {
   "cell_type": "code",
   "execution_count": null,
   "id": "c2d068f1",
   "metadata": {},
   "outputs": [],
   "source": [
    "# TODO optimize ranking weights in terms of F1-score and NDCG (maybe pick one)\n",
    "\n",
    "# TODO set ranking weights of hybrid model to optimized weights"
   ]
  },
  {
   "cell_type": "markdown",
   "id": "512d59ff",
   "metadata": {},
   "source": [
    "<i>Discuss optimization approach (do not have to discuss the coefficients yet, that's a different task)</i>"
   ]
  },
  {
   "cell_type": "markdown",
   "id": "ec7f712c-2895-4962-ad06-85da032fd597",
   "metadata": {},
   "source": [
    "# Task 2) Experiments for both rating prediction and ranking tasks, and conducting offline evaluation"
   ]
  },
  {
   "cell_type": "markdown",
   "id": "2f295eaa",
   "metadata": {},
   "source": [
    "In task 2 we evaluate all individual models and the hybrid model for both rating prediction and ranking tasks by calculating evaluation metrics (implemented below) on the test set."
   ]
  },
  {
   "cell_type": "markdown",
   "id": "572e90f60bb0e91c",
   "metadata": {},
   "source": [
    "## Code"
   ]
  },
  {
   "cell_type": "code",
   "execution_count": 10,
   "id": "1a3952990832b203",
   "metadata": {},
   "outputs": [
    {
     "name": "stdout",
     "output_type": "stream",
     "text": [
      "Getting ratings...\n",
      "Getting rankings...\n"
     ]
    }
   ],
   "source": [
    "## RATING TESTING\n",
    "from recommendation_algorithms.matrix_factorization import MatrixFactorizationSGD\n",
    "\n",
    "k=10\n",
    "\n",
    "mf = MatrixFactorizationSGD()\n",
    "mf.train(train_data)\n",
    "\n",
    "# training data predictions\n",
    "print('Getting ratings...')\n",
    "mf.calculate_all_predictions(train_data)\n",
    "print('Getting rankings...')\n",
    "mf.calculate_all_rankings(k, train_data)\n",
    "\n",
    "mf.save_predictions_to_file()\n",
    "mf.save_rankings_to_file()"
   ]
  },
  {
   "cell_type": "code",
   "execution_count": null,
   "id": "56177635-1c91-4ca6-845e-5ae874726b1f",
   "metadata": {},
   "outputs": [],
   "source": [
    "# Test data - rankings\n",
    "def get_ranking_test_data(test_data: pd.DataFrame, k: int = 10) -> dict:\n",
    "    \"\"\"\n",
    "    Create ground truth ranking series dict from test data for ranking evaluation.\n",
    "    :param test_data: pd.DataFrame with columns=['user_id', 'item_id', 'rating']\n",
    "    :param k: cut-off for ranking\n",
    "    :return: dict where keys are user ids and values are pd.Series with index=item_id and values=rating\n",
    "    \"\"\"\n",
    "    users = test_data['user_id'].unique().tolist()\n",
    "    user_rankings = {\n",
    "        user: test_data[test_data['user_id'] == user][['item_id', 'rating']]\n",
    "        .sort_values(by='rating', ascending=False)\n",
    "        .head(k)\n",
    "        .set_index('item_id')['rating']\n",
    "        for user in users\n",
    "    }\n",
    "    return user_rankings\n",
    "\n",
    "# creates ranking series dict\n",
    "user_rankings_test = get_ranking_test_data(test_data)\n"
   ]
  },
  {
   "cell_type": "markdown",
   "id": "2ede441558edb9b6",
   "metadata": {},
   "source": [
    "## Evaluation scripts\n",
    "\n",
    "The evaluation scripts load from saved results to allow for batch processing of different models and baselines."
   ]
  },
  {
   "cell_type": "markdown",
   "id": "39a2293146883ccf",
   "metadata": {},
   "source": [
    "### Rating task"
   ]
  },
  {
   "cell_type": "code",
   "execution_count": 14,
   "id": "4b88e7d2163e19fe",
   "metadata": {},
   "outputs": [
    {
     "ename": "NameError",
     "evalue": "name 'rating_recommenders' is not defined",
     "output_type": "error",
     "traceback": [
      "\u001B[1;31m---------------------------------------------------------------------------\u001B[0m",
      "\u001B[1;31mNameError\u001B[0m                                 Traceback (most recent call last)",
      "Cell \u001B[1;32mIn[14], line 8\u001B[0m\n\u001B[0;32m      5\u001B[0m plt\u001B[38;5;241m.\u001B[39mrcParams[\u001B[38;5;124m'\u001B[39m\u001B[38;5;124mfigure.dpi\u001B[39m\u001B[38;5;124m'\u001B[39m] \u001B[38;5;241m=\u001B[39m \u001B[38;5;241m300\u001B[39m\n\u001B[0;32m      6\u001B[0m plt\u001B[38;5;241m.\u001B[39mrcParams[\u001B[38;5;124m'\u001B[39m\u001B[38;5;124msavefig.dpi\u001B[39m\u001B[38;5;124m'\u001B[39m] \u001B[38;5;241m=\u001B[39m \u001B[38;5;241m300\u001B[39m \u001B[38;5;66;03m# TODO - remove imports for final\u001B[39;00m\n\u001B[1;32m----> 8\u001B[0m \u001B[38;5;28;01mfor\u001B[39;00m recommender \u001B[38;5;129;01min\u001B[39;00m \u001B[43mrating_recommenders\u001B[49m:\n\u001B[0;32m      9\u001B[0m     recommender\u001B[38;5;241m.\u001B[39mcalculate_rating_predictions_test_data(test_data)\n\u001B[0;32m     11\u001B[0m prediction_filepaths \u001B[38;5;241m=\u001B[39m { \u001B[38;5;66;03m# filepaths to the saved predictions from different models\u001B[39;00m\n\u001B[0;32m     12\u001B[0m     \u001B[38;5;124m'\u001B[39m\u001B[38;5;124mMF\u001B[39m\u001B[38;5;124m'\u001B[39m: \u001B[38;5;124m'\u001B[39m\u001B[38;5;124mmodel_checkpoints/test/matrix_factorization/predictions.csv\u001B[39m\u001B[38;5;124m'\u001B[39m,\n\u001B[0;32m     13\u001B[0m }\n",
      "\u001B[1;31mNameError\u001B[0m: name 'rating_recommenders' is not defined"
     ]
    }
   ],
   "source": [
    "import pandas as pd\n",
    "import numpy as np\n",
    "import matplotlib.pyplot as plt\n",
    "import seaborn as sns\n",
    "plt.rcParams['figure.dpi'] = 300\n",
    "plt.rcParams['savefig.dpi'] = 300 # TODO - remove imports for final\n",
    "\n",
    "for recommender in rating_recommenders:\n",
    "    recommender.calculate_rating_predictions_test_data(test_data)\n",
    "\n",
    "prediction_filepaths = { # filepaths to the saved predictions from different models\n",
    "    'MF': 'model_checkpoints/test/matrix_factorization/predictions.csv',\n",
    "}\n",
    "\n",
    "def load_rating_predictions(file_path: str) -> pd.DataFrame:\n",
    "    \"\"\"\n",
    "    Load predictions from a CSV file.\n",
    "\n",
    "    :param file_path: path to the CSV file - assumes saved with columns=['user_id', 'item_id', 'predicted_score']\n",
    "    :return: pd.DataFrame with columns=['user_id', 'item_id', 'predicted_rating']\n",
    "    \"\"\"\n",
    "    predictions = pd.read_csv(file_path)\n",
    "    predictions = predictions.rename(columns={'user_id': 'user_id', 'item_id': 'item_id', 'predicted_score': 'pred_rating'})\n",
    "    return predictions\n",
    "\n",
    "def load_all_rating_predictions(filepaths: dict) -> dict:\n",
    "    \"\"\"\n",
    "    Load predictions from multiple CSV files.\n",
    "\n",
    "    :param filepaths: dictionary where keys are model names and values are file paths\n",
    "    :return: dictionary where keys are model names and values are pd.DataFrames with predictions\n",
    "    \"\"\"\n",
    "    all_predictions = {}\n",
    "    for model_name, file_path in filepaths.items():\n",
    "        all_predictions[model_name] = load_rating_predictions(file_path)\n",
    "    return all_predictions\n"
   ]
  },
  {
   "cell_type": "code",
   "execution_count": null,
   "id": "493d97ca2d87698f",
   "metadata": {},
   "outputs": [],
   "source": [
    "d = load_all_rating_predictions(prediction_filepaths)\n",
    "d"
   ]
  },
  {
   "cell_type": "code",
   "execution_count": null,
   "id": "78773b655108a2b",
   "metadata": {},
   "outputs": [],
   "source": [
    "# EVALUATION functions\n",
    "from sklearn.metrics import root_mean_squared_error\n",
    "\n",
    "def evaluate_rating(ground_truth: list[float], predictions: list[float]) -> float:\n",
    "    \"\"\"\n",
    "    Evaluation function for one model for rating prediction task - RMSE. Takes two lists of rating values as input and returns RMSE and MSE. Assumes that the two lists are aligned (i.e., the i-th element in each list corresponds to the same user-item pair).\n",
    "\n",
    "    :param ground_truth: list of actual ratings\n",
    "    :param predictions:  list of predicted ratings\n",
    "    :return: float\n",
    "    \"\"\"\n",
    "    return root_mean_squared_error(ground_truth, predictions)\n",
    "\n",
    "def evaluate_rating_all(rating_prediction_dict: dict, test_data: pd.DataFrame) -> dict:\n",
    "    \"\"\"\n",
    "    Evaluate a baseline or model against the test data for rating prediction task - RMSE for all models.\n",
    "    :param rating_prediction_dict: dict of model/baseline predictions {model_name: pd.DataFrame} with columns=['user_id', 'item_id', 'pred_rating']\n",
    "    :param test_data: pd.DataFrame with columns=['user_id', 'item_id', 'rating']\n",
    "    :return:\n",
    "    \"\"\"\n",
    "    res_dict = {}\n",
    "    print(f'Evaluating rating predictions for all models...')\n",
    "    for i, df in tqdm(rating_prediction_dict.items()):\n",
    "        df2 = df.merge(test_data[['user_id','item_id','rating']], on=['user_id','item_id'])\n",
    "        rmse = evaluate_rating(df2['rating'].tolist(), df2['pred_rating'].tolist())\n",
    "        print(f'- {i}: RMSE = {rmse:.4f}')\n",
    "        res_dict[i] = rmse\n",
    "    # TODO - save\n",
    "    return res_dict\n",
    "\n",
    "res_dict = evaluate_rating_all(d, test_data)"
   ]
  },
  {
   "cell_type": "code",
   "execution_count": null,
   "id": "56163d843ac7b1f7",
   "metadata": {},
   "outputs": [],
   "source": [
    "# VISUALISATION\n",
    "\n",
    "# results_rating = { # debugging data\n",
    "#     'content-based' : 1.2,\n",
    "#     'user-based CF' : 1.5,\n",
    "#     'item-based CF' : 1.3,\n",
    "#     'matrix factorisation' : 0.9,\n",
    "#     'hybrid' : 0.8,\n",
    "# }\n",
    "\n",
    "def plot_rating_results(results: dict):\n",
    "    \"\"\"\n",
    "    Plot RMSE results for different recommendation models.\n",
    "\n",
    "    :param results: dictionary where keys are model names and values are RMSE scores\n",
    "    \"\"\"\n",
    "    models = list(results.keys())\n",
    "    rmse_scores = list(results.values())\n",
    "\n",
    "    plt.figure(figsize=(10, 6))\n",
    "    sns.barplot(x=models, y=rmse_scores)\n",
    "    plt.title('RMSE of Different Recommendation Models')\n",
    "    plt.xlabel('Recommendation Model')\n",
    "    plt.ylabel('RMSE')\n",
    "    plt.ylim(0, max(rmse_scores) + 1)\n",
    "    plt.xticks(rotation=45)  # readability\n",
    "    plt.show()\n",
    "\n",
    "plot_rating_results(res_dict)"
   ]
  },
  {
   "cell_type": "markdown",
   "id": "d334e229",
   "metadata": {},
   "source": [
    "<i>Discuss rating results</i>"
   ]
  },
  {
   "cell_type": "markdown",
   "id": "c624a28b9d881222",
   "metadata": {},
   "source": [
    "### Ranking task"
   ]
  },
  {
   "cell_type": "code",
   "execution_count": 15,
   "id": "5069990604377578",
   "metadata": {},
   "outputs": [
    {
     "ename": "NameError",
     "evalue": "name 'ranking_recommenders' is not defined",
     "output_type": "error",
     "traceback": [
      "\u001B[1;31m---------------------------------------------------------------------------\u001B[0m",
      "\u001B[1;31mNameError\u001B[0m                                 Traceback (most recent call last)",
      "Cell \u001B[1;32mIn[15], line 6\u001B[0m\n\u001B[0;32m      3\u001B[0m \u001B[38;5;28;01mimport\u001B[39;00m \u001B[38;5;21;01mos\u001B[39;00m\n\u001B[0;32m      5\u001B[0m max_k \u001B[38;5;241m=\u001B[39m \u001B[38;5;241m10\u001B[39m\n\u001B[1;32m----> 6\u001B[0m \u001B[38;5;28;01mfor\u001B[39;00m recommender \u001B[38;5;129;01min\u001B[39;00m \u001B[43mranking_recommenders\u001B[49m:\n\u001B[0;32m      7\u001B[0m     recommender\u001B[38;5;241m.\u001B[39mcalculate_ranking_predictions_test_data(test_data, max_k)\n\u001B[0;32m      8\u001B[0m ranking_prediction_filepaths \u001B[38;5;241m=\u001B[39m { \u001B[38;5;66;03m# filepaths to the saved predictions from different models\u001B[39;00m\n\u001B[0;32m      9\u001B[0m     \u001B[38;5;124m'\u001B[39m\u001B[38;5;124mMF\u001B[39m\u001B[38;5;124m'\u001B[39m: \u001B[38;5;124m'\u001B[39m\u001B[38;5;124mmodel_checkpoints/matrix_factorization/rankings/\u001B[39m\u001B[38;5;124m'\u001B[39m,\n\u001B[0;32m     10\u001B[0m     \u001B[38;5;66;03m# TODO add other checkpoint paths\u001B[39;00m\n\u001B[0;32m     11\u001B[0m }\n",
      "\u001B[1;31mNameError\u001B[0m: name 'ranking_recommenders' is not defined"
     ]
    }
   ],
   "source": [
    "# Loading data in\n",
    "import json\n",
    "import os\n",
    "\n",
    "max_k = 10\n",
    "for recommender in ranking_recommenders:\n",
    "    recommender.calculate_ranking_predictions_test_data(test_data, max_k)\n",
    "ranking_prediction_filepaths = { # filepaths to the saved predictions from different models\n",
    "    'MF': 'model_checkpoints/matrix_factorization/rankings/',\n",
    "    # TODO add other checkpoint paths\n",
    "}\n",
    "\n",
    "def load_model_ranking_predictions(folder_path: str) -> dict:\n",
    "    \"\"\"\n",
    "    Load ranking predictions from a CSV file for all users.\n",
    "\n",
    "    :param folder_path: path to the folder containing the rankings and mapping file\n",
    "    :return: dictionary where keys are user IDs and values are ordered pd.Series with index=item_id and values=predicted_score\n",
    "    \"\"\"\n",
    "    mapping_file = json.loads(open(os.path.join(folder_path, 'user_ranking_file_map.json'), 'r').read())\n",
    "    user_dict = {}\n",
    "\n",
    "    for user_id, file in mapping_file.items():\n",
    "        predictions = pd.read_csv(file)\n",
    "        p = predictions.set_index('item_id')['predicted_score']\n",
    "        user_dict[int(user_id)] = p\n",
    "\n",
    "    return user_dict\n",
    "\n",
    "def load_all_ranking_predictions(filepaths: dict) -> dict:\n",
    "    \"\"\"\n",
    "    Load ranking predictions from multiple CSV files.\n",
    "    :param filepaths: dictionary where keys are model names and values are folder paths\n",
    "    :return: ditionary where keys are model names and values are dictionaries { user_id: pd.Series with ranking predictions }\n",
    "    \"\"\"\n",
    "    all_predictions = {}\n",
    "    for i, d in filepaths.items():\n",
    "        all_predictions[i] = load_model_ranking_predictions(d)\n",
    "    return all_predictions\n",
    "\n",
    "ranking_predictions = load_all_ranking_predictions(ranking_prediction_filepaths)"
   ]
  },
  {
   "cell_type": "code",
   "execution_count": null,
   "id": "b086beef1e16f5",
   "metadata": {},
   "outputs": [],
   "source": [
    "# Evaluation ranking task\n",
    "\n",
    "def ndcg(ground_truth: list, rec_list: list, k = 10) -> float:\n",
    "    \"\"\"\n",
    "    Calculate Normalized Discounted Cumulative Gain (NDCG) for a single user.\n",
    "    :param ground_truth: list of relevant item ids\n",
    "    :param rec_list: ranked list of recommended item ids\n",
    "    :param k: cut off for NDCG calculation\n",
    "    :return:\n",
    "    \"\"\"\n",
    "    if k > len(rec_list):\n",
    "        k = len(rec_list)\n",
    "    dcg = 0.0\n",
    "    for i in range(k):\n",
    "        numerator = 1 if rec_list[i] in ground_truth else 0\n",
    "        denominator = np.log2(i + 2)\n",
    "        dcg += numerator / denominator\n",
    "    ideal_len = min(k, len(ground_truth))\n",
    "    if ideal_len == 0:\n",
    "        return 0.0\n",
    "    else:\n",
    "        IDCG = sum(1.0 / np.log2(i + 2) for i in range(ideal_len))\n",
    "        return dcg / IDCG\n",
    "\n",
    "\n",
    "def evaluate_ranking(ground_truth: list[pd.Series], rec_list: list[pd.Series], k=10) -> tuple[\n",
    "    floating[Any], floating[Any], floating[Any]]:\n",
    "    \"\"\"\n",
    "    Calculate Precision, Recall, and NDCG for ranking task.\n",
    "\n",
    "    Assume that items in rec_list are relevant (rel = 1) and items not in rec_list are non-relevant (rel = 0).\n",
    "\n",
    "    :param ground_truth: lists of pd.Series of item ids that are relevant\n",
    "    :param rec_list: list of pd.Series of recommended top-k item ids - index=item_ids, values=rating\n",
    "    :param k: cut-off for ndcg (may change to be for P and R as well) - TODO\n",
    "    :return:\n",
    "    \"\"\"\n",
    "    # Compute Precision & Recall\n",
    "    gt_items = [set(gt.index.values) for gt in ground_truth]\n",
    "    rec_items = [set(rl.index.values) for rl in rec_list]\n",
    "    len_intersections = np.array([len(set(gt).intersection(rl)) for rl, gt in zip(rec_items, gt_items)])\n",
    "    len_rls = np.array([len(rl) for rl in rec_items])\n",
    "    len_gts = np.array([len(gt) for gt in gt_items])\n",
    "\n",
    "    p = np.nanmean(100 * len_intersections / len_rls)  # precision\n",
    "    r = np.nanmean(100 * len_intersections / len_gts)  # recall\n",
    "\n",
    "    # Compute NDCG\n",
    "    ndcgs = [ndcg(list(gt), list(rl), k) for rl, gt in zip(rec_items, gt_items)]\n",
    "    ndcg_mean = np.nanmean(ndcgs)\n",
    "\n",
    "    return p, r, ndcg_mean\n",
    "\n",
    "def evaluate_ranking_all(prediction_dict: dict, test_data: dict, k=10, save_path: str = None) -> dict:\n",
    "    \"\"\"\n",
    "    Evaluate a baseline or model against the test data for ranking task - Precision, Recall, NDCG for all models.\n",
    "    :param save_path: full file path to save results to, if any\n",
    "    :param prediction_dict: { model : { user_id: pd.Series with ranking predictions } }\n",
    "    :param test_data: { user_id: pd.Series with ground truth ratings }\n",
    "    :param k:\n",
    "    :return:\n",
    "    \"\"\"\n",
    "    results = {}\n",
    "    users = test_data.keys()\n",
    "    print('Evaluating ranking predictions for all models...')\n",
    "\n",
    "    for model_name, user_predictions in tqdm(prediction_dict.items()):\n",
    "        ground_truth = []\n",
    "        rec_list = []\n",
    "        for user in users:\n",
    "            if user in user_predictions:\n",
    "                ground_truth.append(test_data[user])\n",
    "                rec_list.append(user_predictions[user].nlargest(k))\n",
    "        precision, recall, ndcg_mean = evaluate_ranking(ground_truth, rec_list, k)\n",
    "        results[model_name] = [precision, recall, ndcg_mean]\n",
    "        print(f'- {model_name}: Precision = {precision:.2f}%, Recall = {recall:.2f}%, NDCG = {ndcg_mean:.4f}')\n",
    "\n",
    "    if save_path:\n",
    "        df = pd.DataFrame.from_dict(results, orient='index', columns=['precision', 'recall', 'ndcg']).reset_index(names='model')\n",
    "        df.to_csv(save_path, index=False)\n",
    "    return results"
   ]
  },
  {
   "cell_type": "code",
   "execution_count": null,
   "id": "a63fc9930e227ac8",
   "metadata": {},
   "outputs": [],
   "source": [
    "# DEBUG - example use\n",
    "\n",
    "# ground_truth = [[1, 2, 3], [2, 3, 4], [1, 4]]\n",
    "# rec_list = [[2, 3, 5], [1, 2, 3], [4, 5, 6]]\n",
    "#\n",
    "# ground_truth = [pd.Series(np.ones(len(gt)), index=gt) for gt in ground_truth]\n",
    "# rec_list = [pd.Series(np.ones(len(rl)), index=rl) for rl in rec_list]\n",
    "#\n",
    "# precision, recall, ndcg_mean = evaluate_ranking(ground_truth, rec_list, k=3)\n",
    "# print(f'Precision: {precision:.2f}%, Recall: {recall:.2f}%, NDCG: {ndcg_mean:.4f}')\n",
    "#\n",
    "# models = {'m1' : {'u1' : rec_list[0], 'u2' : rec_list[1], 'u3' : rec_list[2]}}\n",
    "# test = {'u1' : ground_truth[0], 'u2' : ground_truth[1], 'u3' : ground_truth[2]}\n",
    "#\n",
    "# results = evaluate_ranking_all(models, test, k=3)\n",
    "\n",
    "results = evaluate_ranking_all(ranking_predictions, user_rankings_test, k=3)\n"
   ]
  },
  {
   "cell_type": "code",
   "execution_count": null,
   "id": "1a923fbb772ad99e",
   "metadata": {},
   "outputs": [],
   "source": [
    "# VISUALISATION\n",
    "\n",
    "# results_ranking = {  # [precision, recall, ndcg] -- DEBUG DATA\n",
    "#     'content-based' : [20.0, 15.0, 0.1],\n",
    "#     'user-based CF' : [10.0, 20.0, 0.6],\n",
    "#     'item-based CF' : [05.0, 45.0, 0.8],\n",
    "#     'matrix factorisation' : [30.0, 35.0, 0.4],\n",
    "#     'hybrid' : [20.0, 40.0, 0.2],\n",
    "# }\n",
    "\n",
    "\n",
    "def visualise_ranking_results(results: dict, tight: bool = False):\n",
    "    \"\"\"\n",
    "    Plot Precision and Recall, and NDCG results for different recommendation models.\n",
    "\n",
    "    :param results: dictionary where keys are model names and values are lists of [precision, recall, ndcg]\n",
    "    :param tight: whether to display the two plots (Precision & Recall, NDCG) side by side\n",
    "    \"\"\"\n",
    "    df = pd.DataFrame.from_dict(results, orient='index', columns=['precision', 'recall', 'ndcg']).reset_index().rename(columns={'index': 'model'})\n",
    "    df_melt = df.melt(id_vars='model', value_vars=['precision', 'recall'], var_name='metric', value_name='value')\n",
    "\n",
    "    if not tight:\n",
    "        plt.figure(figsize=(10, 6))\n",
    "        sns.barplot(data=df_melt, x='model', y='value', hue='metric', palette=['tab:blue', 'tab:orange'], errorbar=None)\n",
    "        plt.title('Precision and Recall of Different Recommendation Models')\n",
    "        plt.xlabel('Recommendation Model')\n",
    "        plt.ylabel('%')\n",
    "        plt.xticks(rotation=45)  # readability\n",
    "        plt.show()\n",
    "\n",
    "        plt.figure(figsize=(10, 6))\n",
    "        sns.barplot(data=df, x='model', y='ndcg', errorbar=None)\n",
    "        plt.title('NDCG of Different Recommendation Models')\n",
    "        plt.xlabel('Recommendation Model')\n",
    "        plt.ylabel('NDCG')\n",
    "        plt.xticks(rotation=45)\n",
    "\n",
    "    else:\n",
    "        fig, axes = plt.subplots(1, 2, figsize=(14, 6))\n",
    "        # Left - grouped Precision & Recall\n",
    "        sns.barplot(data=df_melt, x='model', y='value', hue='metric',\n",
    "                    palette=['tab:blue', 'tab:orange'], errorbar=None, ax=axes[0])\n",
    "        axes[0].set_title('Precision and Recall of Different Recommendation Models')\n",
    "        axes[0].set_xlabel('Recommendation Model')\n",
    "        axes[0].set_ylabel('%')\n",
    "        axes[0].set_ylim(0, df_melt['value'].max() + 5)\n",
    "        axes[0].tick_params(axis='x', rotation=45)\n",
    "        axes[0].legend(title=None)\n",
    "\n",
    "        # Right - NDCG\n",
    "        sns.barplot(data=df, x='model', y='ndcg', errorbar=None, ax=axes[1])\n",
    "        axes[1].set_title('NDCG of Different Recommendation Models')\n",
    "        axes[1].set_xlabel('Recommendation Model')\n",
    "        axes[1].set_ylabel('NDCG')\n",
    "        axes[1].tick_params(axis='x', rotation=45)\n",
    "\n",
    "        plt.tight_layout()\n",
    "    plt.show()\n",
    "\n",
    "visualise_ranking_results(results, tight=True)"
   ]
  },
  {
   "cell_type": "markdown",
   "id": "95294e84",
   "metadata": {},
   "source": [
    "<i>Discuss ranking results</i>"
   ]
  },
  {
   "cell_type": "markdown",
   "id": "a7f3a3e5-adef-4144-b7ad-f5f55696972d",
   "metadata": {},
   "source": [
    "# Task 3) Implement baselines for both rating prediction and ranking tasks, and perform experiments with those baselines"
   ]
  },
  {
   "cell_type": "markdown",
   "id": "5d4a9c46194a9832",
   "metadata": {},
   "source": [
    "## Code"
   ]
  },
  {
   "cell_type": "markdown",
   "id": "a404eb37",
   "metadata": {},
   "source": [
    "<h3>Rating Baselines</h3>"
   ]
  },
  {
   "cell_type": "code",
   "execution_count": 20,
   "id": "2e22db71",
   "metadata": {},
   "outputs": [
    {
     "data": {
      "text/plain": [
       "3.1809523809523808"
      ]
     },
     "execution_count": 20,
     "metadata": {},
     "output_type": "execute_result"
    }
   ],
   "source": [
    "class AverageRater(AbstractRecommender):\n",
    "    train_data: pd.DataFrame\n",
    "\n",
    "    def __init__(self, train_data: pd.DataFrame):\n",
    "        self.train_data = train_data\n",
    "   \n",
    "    def train(self, train_data: pd.DataFrame) -> None:\n",
    "        pass \n",
    "\n",
    "    def get_name(self) -> str:\n",
    "        return \"Average Item Rating Recommender\"\n",
    "\n",
    "    def predict_score(self, user_id: int, item_id: int) -> float:\n",
    "        # Calculate the mean score for an item\n",
    "        return np.mean(self.train_data.loc[(self.train_data['item_id'] == item_id), 'rating'])\n",
    "\n",
    "average_rater = AverageRater(train_data_small)\n",
    "average_rater.predict_score(1, 2)"
   ]
  },
  {
   "cell_type": "code",
   "execution_count": null,
   "id": "190924e0",
   "metadata": {},
   "outputs": [],
   "source": [
    "# TODO insert mean hybrid rater\n",
    "# Easiest to just create new hybrid model instance, train, and set rating_weights to 1/len(rating_recommenders)"
   ]
  },
  {
   "cell_type": "markdown",
   "id": "99827e40",
   "metadata": {},
   "source": [
    "<h3>Ranking Baselines</h3>"
   ]
  },
  {
   "cell_type": "code",
   "execution_count": 15,
   "id": "4ffacc49",
   "metadata": {},
   "outputs": [
    {
     "data": {
      "text/plain": [
       "[(10, 3.85660321633373),\n",
       " (6, 3.744019412693059),\n",
       " (12, 3.168241174631377),\n",
       " (14, 0.1037597467970075)]"
      ]
     },
     "execution_count": 15,
     "metadata": {},
     "output_type": "execute_result"
    }
   ],
   "source": [
    "class RandomRanker(AbstractRecommender):\n",
    "    unseen_items: Dict[int, List[int]] # For each user keep track of unseen items\n",
    "\n",
    "    def __init__(self, train_data: pd.DataFrame):\n",
    "        self.unseen_items = {}\n",
    "        self.train(train_data)\n",
    "\n",
    "    def get_name(self) -> str:\n",
    "        return \"Random Ranker\"\n",
    "    \n",
    "    def train(self, train_data: pd.DataFrame) -> None:\n",
    "        # Find unseen items for each user\n",
    "        user_ids = train_data['user_id'].unique()\n",
    "        item_ids = train_data['item_id'].unique()\n",
    "        for user_id in user_ids:\n",
    "            seen_items = train_data.loc[(train_data['user_id'] == user_id), 'item_id'].unique()\n",
    "            unseen_items_for_user = [item_id for item_id in item_ids if item_id not in seen_items]\n",
    "            self.unseen_items[user_id] = unseen_items_for_user\n",
    "\n",
    "    def predict_score(self, user_id: int, item_id: int) -> float:\n",
    "        return np.random.uniform(0, 5)\n",
    "    \n",
    "    def calculate_all_rankings(self, k: int, train_data: pd.DataFrame) -> None:\n",
    "        self.rankings = {}\n",
    "        for user_id in train_data['user_id'].unique():\n",
    "            unseen_items = self.unseen_items[user_id]\n",
    "            items_with_scores = [(item_id, self.predict_score(user_id, item_id)) for item_id in unseen_items]\n",
    "            sorted_items = sorted(items_with_scores, key= lambda x : x[1], reverse=True)[:k]\n",
    "            self.rankings[user_id] = sorted_items\n",
    "\n",
    "random_ranker = RandomRanker(train_data_small)\n",
    "random_ranker.calculate_all_rankings(5, train_data_small)\n",
    "random_ranker.get_ranking(1, 5)"
   ]
  },
  {
   "cell_type": "code",
   "execution_count": 14,
   "id": "a9cc2e43",
   "metadata": {},
   "outputs": [
    {
     "data": {
      "text/plain": [
       "[(12, 2.754569190600522),\n",
       " (14, 1.8276762402088773),\n",
       " (10, 0.9530026109660574),\n",
       " (6, 0.2610966057441253)]"
      ]
     },
     "execution_count": 14,
     "metadata": {},
     "output_type": "execute_result"
    }
   ],
   "source": [
    "class PopularRanker(AbstractRecommender):\n",
    "    unseen_items: Dict[int, List[int]] # For each user keep track of unseen items\n",
    "    popularities: Dict[int, int] # For each item keep track of amount of ratings \n",
    "\n",
    "    def __init__(self, train_data: pd.DataFrame):\n",
    "        self.unseen_items = {}\n",
    "        self.popularities = {}\n",
    "        self.train(train_data)\n",
    "\n",
    "    def get_name(self) -> str:\n",
    "        return \"Popularity Based Ranker\"\n",
    "\n",
    "    def train(self, train_data: pd.DataFrame) -> None:\n",
    "        # Find unseen items for each user\n",
    "        user_ids = train_data['user_id'].unique()\n",
    "        item_ids = train_data['item_id'].unique()\n",
    "        for user_id in user_ids:\n",
    "            seen_items = train_data.loc[(train_data['user_id'] == user_id), 'item_id'].unique()\n",
    "            unseen_items_for_user = [item_id for item_id in item_ids if item_id not in seen_items]\n",
    "            self.unseen_items[user_id] = unseen_items_for_user\n",
    "        \n",
    "        # Find popularity of each item (amount of ratings)\n",
    "        for item_id in item_ids:\n",
    "            user_ratings = train_data.loc[\n",
    "                (train_data['item_id'] == item_id),\n",
    "                'user_id'\n",
    "            ].unique()\n",
    "            self.popularities[item_id] = len(user_ratings)\n",
    "\n",
    "    def predict_score(self, user_id: int, item_id: int) -> float:\n",
    "        raise ValueError(\"Predicting score not implemented for ranker\")\n",
    "\n",
    "    def predict_ranking(self, user_id: int, k: int) -> List[tuple[int, float]]:\n",
    "        # Recommend most popular items that are not yet interacted by the target user. Most popular items are the ones that are rated by majority of users in the training data.\n",
    "        unseen_items = self.unseen_items[user_id]\n",
    "        def normalize_popularity(popularity: int) -> float:\n",
    "            return popularity / max(self.popularities.values()) * 5.0  # Scale to rating range (1-5)\n",
    "        items_with_popularity = [(item_id, normalize_popularity(self.popularities[item_id])) for item_id in unseen_items]\n",
    "        sorted_items = sorted(items_with_popularity, key= lambda x : x[1], reverse=True)\n",
    "        return sorted_items[:k]\n",
    "    \n",
    "    def calculate_all_rankings(self, k: int, train_data: pd.DataFrame) -> None:\n",
    "        self.rankings = {}\n",
    "        for user_id in train_data['user_id'].unique():\n",
    "            ranking = self.predict_ranking(user_id, k)\n",
    "            self.rankings[user_id] = ranking\n",
    "\n",
    "popular_ranker = PopularRanker(train_data_small)\n",
    "popular_ranker.calculate_all_rankings(5, train_data_small)\n",
    "popular_ranker.get_ranking(1, 5)"
   ]
  },
  {
   "cell_type": "code",
   "execution_count": null,
   "id": "9f195cc0",
   "metadata": {},
   "outputs": [],
   "source": [
    "# TODO insert mean hybrid ranker\n",
    "# Easiest to just create new hybrid model instance, train, and set ranking_weights to 1/len(ranking_recommenders)"
   ]
  },
  {
   "cell_type": "markdown",
   "id": "d4df4af49ff2dcb1",
   "metadata": {},
   "source": [
    "## Evaluation\n",
    "\n",
    "You should be able to use the evaluation functions defined in Task 2 for evaluating the baselines, even in one big batch! The functions available are (pass is mainly written for my editor):\n",
    "\n",
    "```python\n",
    "def evaluate_rating_all(rating_prediction_dict: dict, test_data: pd.DataFrame) -> dict: pass\n",
    "    # Takes {model_name: pd.DataFrame} with columns=['user_id', 'item_id', 'pred_rating']\n",
    "\n",
    "def evaluate_ranking_all(prediction_dict: dict, test_data: dict, k=10, save_path: str = None) -> dict: pass\n",
    "    # Takes { model : { user_id: pd.Series(index=item_id, values=predicted_rating) } }\n",
    "```"
   ]
  },
  {
   "cell_type": "markdown",
   "id": "98da0afd",
   "metadata": {},
   "source": [
    "<h3>Rating Baselines</h3>"
   ]
  },
  {
   "cell_type": "code",
   "execution_count": null,
   "id": "8d3095ba",
   "metadata": {},
   "outputs": [],
   "source": [
    "# TODO evaluate rating all"
   ]
  },
  {
   "cell_type": "markdown",
   "id": "dead9137",
   "metadata": {},
   "source": [
    "<i>Discuss rating results for baselines, compare to other models</i>"
   ]
  },
  {
   "cell_type": "markdown",
   "id": "3ee715ac",
   "metadata": {},
   "source": [
    "<h3>Ranking Baselines</h3>"
   ]
  },
  {
   "cell_type": "code",
   "execution_count": null,
   "id": "68d1299c",
   "metadata": {},
   "outputs": [
    {
     "ename": "",
     "evalue": "",
     "output_type": "error",
     "traceback": [
      "\u001B[1;31mRunning cells with 'Python 3.12.11' requires the ipykernel package.\n",
      "\u001B[1;31m<a href='command:jupyter.createPythonEnvAndSelectController'>Create a Python Environment</a> with the required packages.\n",
      "\u001B[1;31mOr install 'ipykernel' using the command: '/opt/homebrew/bin/python3.12 -m pip install ipykernel -U --user --force-reinstall'"
     ]
    }
   ],
   "source": [
    "# TODO evaluate ranking all"
   ]
  },
  {
   "cell_type": "markdown",
   "id": "d2fe02bf",
   "metadata": {},
   "source": [
    "<i>Discuss ranking results for baselines, compare to other models</i>"
   ]
  },
  {
   "cell_type": "markdown",
   "id": "e10661af-16f3-41f1-b09a-0307f70c344f",
   "metadata": {},
   "source": [
    "# Task 4) Analysis of recommendation models. Analyzing the coefficients of hybrid model and the success of recommendation models for different users' groups. "
   ]
  },
  {
   "cell_type": "markdown",
   "id": "c405ecae",
   "metadata": {},
   "source": [
    "<i>Analyze the coefficients of regression model (hybrid model) for both rating prediction and ranking tasks -> Which models contribute the most to prediction</i>"
   ]
  },
  {
   "cell_type": "markdown",
   "id": "af8e1545",
   "metadata": {},
   "source": [
    "<i>Where is each recommendation model successful in delivering accurate recommendation? -> For which user groups each recommendation model results in the highest accuracy?</i>"
   ]
  },
  {
   "cell_type": "markdown",
   "id": "9914f603-b893-471c-9622-4437855dd8fa",
   "metadata": {},
   "source": [
    "# Task 5) Evaluation of beyond accuracy"
   ]
  },
  {
   "cell_type": "markdown",
   "id": "3726da66",
   "metadata": {},
   "source": [
    "Apart from solely evaluating the models on accuracy metrics, we also look at the following non-accuracy metrics:\n",
    "- Diversity (intra-list diversity)\n",
    "- Novelty (surprisal)\n",
    "- Calibration\n",
    "- Fairness metrics (user- and item-side)"
   ]
  },
  {
   "cell_type": "markdown",
   "id": "6c144533a5821b7e",
   "metadata": {},
   "source": [
    "## Diversity - ILD\n",
    "\n",
    "- intra-list diversity - ILD - average pairwise distance\n",
    "$$\n",
    "ILD(L) = \\frac{1}{|L|(|L|-1)} \\sum_{i,j \\in L}dist(i,j)\n",
    "$$\n",
    "- $dist(i,j)$ - distance function of how different $i$ and $j$ are -- genre difference\n",
    "-\n",
    "\t- eg, embedding distance, categorical distance"
   ]
  },
  {
   "cell_type": "code",
   "execution_count": null,
   "id": "4c4a0e4b-adbe-4673-82f8-a75761666fd1",
   "metadata": {},
   "outputs": [],
   "source": [
    "def diversity(rec_list: pd.Series, dist_func, movies: pd.DataFrame) -> float:\n",
    "    \"\"\"\n",
    "    Calculate intra-list diversity (ILD) for a given recommendation list using a specified distance function.\n",
    "    :param rec_list: top-k recommended item ids\n",
    "    :param dist_func: function taking two item ids and movie data, and returning a distance value\n",
    "    :return:\n",
    "    \"\"\"\n",
    "    if len(rec_list) <= 1:\n",
    "        return 0.0\n",
    "    L = len(rec_list)\n",
    "    frac = 1 / (L * (L - 1))\n",
    "    total_dist = np.sum([dist_func(i,j, movies) for i in rec_list.index.to_list() for j in rec_list.index.to_list()])\n",
    "    return frac * total_dist\n",
    "\n",
    "\n",
    "def genre_distance(item1, item2, movies):\n",
    "    \"\"\"\n",
    "    Genre distance using Jaccard distance.\n",
    "    :param item1: item id 1\n",
    "    :param item2: item id 2\n",
    "    :param movies: movie data\n",
    "    :return:\n",
    "    \"\"\"\n",
    "    i1_genres = set(movies.at[item1, 'genres'].split(','))\n",
    "    i2_genres = set(movies.at[item2, 'genres'].split(','))\n",
    "    intersection = len(i1_genres.intersection(i2_genres))\n",
    "    union = len(i1_genres.union(i2_genres))\n",
    "    if union == 0:\n",
    "        return 0.0\n",
    "    return 1 - intersection / union\n",
    "\n",
    "\n",
    "div = diversity(ranking_predictions['MF'][1], genre_distance, movies)\n",
    "div\n",
    "# TODO - code for running on results of all models"
   ]
  },
  {
   "cell_type": "markdown",
   "id": "fe131df2bb6f66ed",
   "metadata": {},
   "source": [
    "<i>\\[Discussion]</i>"
   ]
  },
  {
   "cell_type": "markdown",
   "id": "e742446ff0f378fb",
   "metadata": {},
   "source": [
    "## Novelty - surprisal - runs\n",
    "- **self-information** - surprisal - measures how “surprising” an item is, based on its popularity\n",
    "$$\n",
    "novelty(i) = -\\log_{2} pop(i)\n",
    "$$\n",
    "\n",
    "- $pop(i)$ - popularity of item $i$ - percentage of interactions on item $i$ = $\\frac{num\\_interactions\\_on\\_i}{total\\_num\\_interactions}$\n",
    "  - from training data only?"
   ]
  },
  {
   "cell_type": "code",
   "execution_count": null,
   "id": "20219e0dc716f91b",
   "metadata": {},
   "outputs": [],
   "source": [
    "def popularity_matrix(train_data: pd.DataFrame) -> pd.Series:\n",
    "    \"\"\"\n",
    "    Calculate the popularity of each item in the training data.\n",
    "    :param train_data: training data\n",
    "    :return: pd.Series with item ids as index and popularity as values\n",
    "    \"\"\"\n",
    "    total_interactions = len(train_data)\n",
    "    counts = train_data['item_id'].value_counts()\n",
    "    popularity = counts / total_interactions\n",
    "    return popularity\n",
    "\n",
    "def novelty(rec_list: pd.Series, train_data: pd.DataFrame, weighting_scheme:str = 'uniform') -> float:\n",
    "    \"\"\"\n",
    "    Calculate the novelty / surprisal of the items in a recommendation list\n",
    "    :param rec_list: pd.Series of recommended item ids, columns=['rating'], index=item ids\n",
    "    :param train_data: training data\n",
    "    :param weighting_scheme: 'uniform' or 'log' - how to weight the novelty of items in the list\n",
    "    :return: novelty score\n",
    "    \"\"\"\n",
    "\n",
    "    popularity = train_data['item_id'].value_counts(normalize=True)\n",
    "    surprisal = -np.log2(popularity)\n",
    "\n",
    "    # Find the weightings for the averaging\n",
    "    if weighting_scheme == 'uniform':\n",
    "        weights = np.ones(len(rec_list)) / len(rec_list)\n",
    "    elif weighting_scheme == 'log':\n",
    "        ranks = np.arange(1, len(rec_list) + 1)\n",
    "        weights = 1 / np.log2(ranks + 1)  # TODO - check!\n",
    "        weights /= np.sum(weights)\n",
    "    else:\n",
    "        raise ValueError(\"weighting_scheme must be 'uniform' or 'log'\")\n",
    "\n",
    "    surprisals = np.array([surprisal.loc[item] for item in rec_list.index.tolist()])\n",
    "    novelty_score = np.sum(weights * surprisals)\n",
    "    return novelty_score\n",
    "\n",
    "nov = novelty(ranking_predictions['MF'][1], train_data, 'uniform')\n",
    "nov\n",
    "# TODO - code for running on results of all models\n"
   ]
  },
  {
   "cell_type": "markdown",
   "id": "70eada5d5c5a49ad",
   "metadata": {},
   "source": [
    "<i>\\[Discussion]</i>"
   ]
  },
  {
   "cell_type": "markdown",
   "id": "38187349279c98b1",
   "metadata": {},
   "source": [
    "## Calibration - DOESN'T WORK - TODO - FIX\n",
    "\n",
    "**Calibration metric** - Kullback-Leibler divergence (lower = better)\n",
    "$$\n",
    "\\displaylines{\n",
    "MC_{KL}(p,q) = KL(p||q) = \\sum_{g} p(g|u) \\log \\frac{p(g|u)}{q(g|u)} \\\\\n",
    "p(g|u) = \\frac{\\sum_{i\\in \\mathcal{H}}w_{u,i} \\times p(g|i)}{\\sum_{i \\in \\mathcal{H}} w_{u,i}} \\\\\n",
    "q(g|u) = \\frac{\\sum_{i\\in \\mathcal{L}}w_{r(i)} \\times p(g|i)}{\\sum_{i \\in \\mathcal{L}} w_{r(i)}}\n",
    "}\n",
    "$$\n",
    "\n",
    "- $p(g|i)$ - genre-distribution of each movie - categorisation of item\n",
    "- $p(g|u)$ - distribution of genres $g$ in user $u$'s profile (based on training data)\n",
    "    - $\\mathcal{H}$ - interaction history\n",
    "    - $w_{u,i}$ - weight of item $i$\t- how recently played, playing duration, rating value, ...\n",
    "- $q(g|u)$ - distribution of genres $g$ in the recommendation list for\n",
    "    - $\\mathcal{L}$ - recommended items\n",
    "    - $w_{r(i)}$ - weight of item $i$ at rank $r(i)$ - weighting scheme used in ranking metrics - EG, MRR, nDCG\n",
    "- to avoid division by zero - mask out anywhere where p(g|u) = 0 [Link to wiki](https://en.wikipedia.org/wiki/Kullback%E2%80%93Leibler_divergence)\n",
    "  - $\\tilde{q}(g|u) = (1-\\alpha) \\cdot q(g|u) + \\alpha \\cdot p(g|u)$ with small $\\alpha > 0$, s.t. $q \\approx\\tilde{q}$"
   ]
  },
  {
   "cell_type": "code",
   "execution_count": null,
   "id": "ab20059d1bf9a67e",
   "metadata": {},
   "outputs": [],
   "source": [
    "def genre_distribution(movies: pd.DataFrame) -> pd.DataFrame:\n",
    "    \"\"\"\n",
    "    Calculate genre distribution for each movie.\n",
    "    :param movies: [pd.DataFrame] containing movie metadata with columns=['item_id','title','genres','description']\n",
    "    :return: pd.dataframe with all genres as columns, item id's as index, and p(g|i) as values\n",
    "    \"\"\"\n",
    "    mov_genres = movies[['item_id', 'genres']].copy()\n",
    "    mov_genres['genres'] = mov_genres['genres'].apply(lambda x: x.split(',')) # make the genres a list\n",
    "    item_ids = mov_genres['item_id'].unique()\n",
    "    # find all the genres present in the dataset\n",
    "    all_genres = set()\n",
    "    for genres in mov_genres['genres']:\n",
    "        all_genres.update(genres)\n",
    "    all_genres = list(all_genres)\n",
    "\n",
    "    # calculate the distributions\n",
    "    genre_dist = pd.DataFrame(np.zeros((len(item_ids), len(all_genres))), columns=all_genres, index=item_ids)\n",
    "    for _, row in mov_genres.iterrows():\n",
    "        item_id = row['item_id']\n",
    "        genres = row['genres']\n",
    "        genre_count = len(genres)\n",
    "        for genre in genres:\n",
    "            genre_dist.at[item_id, genre] = 1 / genre_count  # uniform distribution over genres\n",
    "    return genre_dist\n",
    "\n",
    "genre_distributions = genre_distribution(movies)\n",
    "display(genre_distributions.head())"
   ]
  },
  {
   "cell_type": "code",
   "execution_count": null,
   "id": "8fadd1d9f64f1c39",
   "metadata": {},
   "outputs": [],
   "source": [
    "def get_interaction_history(user_id, train_data: pd.DataFrame) ->  pd.Series:\n",
    "    \"\"\"\n",
    "    Get interaction history of a user from training data.\n",
    "    :param user_id: user id\n",
    "    :param train_data: training data dataframe\n",
    "    :return: list of item ids the user has interacted with\n",
    "    \"\"\"\n",
    "    user_history = train_data[train_data['user_id'] == user_id]\n",
    "    return user_history[['item_id', 'rating']].set_index('item_id')['rating']\n",
    "\n",
    "u1_history = get_interaction_history(1, train_data)\n",
    "u1_history"
   ]
  },
  {
   "cell_type": "code",
   "execution_count": null,
   "id": "18d6447d1a404d66",
   "metadata": {},
   "outputs": [],
   "source": [
    "def compute_genre_distribution_of_user(genre, genre_dist: pd.DataFrame, history: pd.Series):\n",
    "    \"\"\"\n",
    "    Helper function for calibration metric - compute p(g|u) / q(g|u) for a given genre and user interaction history.\n",
    "\n",
    "    Formulas are basically equivalent:  (idk equations work here)\n",
    "    $$\n",
    "    \\displaylines{\n",
    "        p(g|u) = \\frac{\\sum_{i\\in \\mathcal{H}}w_{u,i} \\times p(g|i)}{\\sum_{i \\in \\mathcal{H}} w_{u,i}} \\\\\n",
    "        q(g|u) = \\frac{\\sum_{i\\in \\mathcal{L}}w_{r(i)} \\times p(g|i)}{\\sum_{i \\in \\mathcal{L}} w_{r(i)}}\n",
    "    }\n",
    "    $$\n",
    "\n",
    "    p(g|u) = (w_{u,i} * p(g|i) for items in user history) / (sum of weights)\n",
    "    q(g|u) = (w_{r(i) * p(g|i) for items in recommendation list) / (sum of weights)\n",
    "\n",
    "    :param genre: genre to compute distribution for\n",
    "    :param genre_dist: pd.DataFrame with all genres as columns, item id's as index, and p(g|i) as values\n",
    "    :param history: pd.Series of item ids and ratings the user has interacted with, index=item ids, values=ratings\n",
    "    :return:\n",
    "    \"\"\"\n",
    "    pgi = [genre_dist.at[item, genre] for item in history.index.tolist()]\n",
    "    ratings = history.values\n",
    "    weighted_sum = np.sum(np.array(pgi) * np.array(ratings))\n",
    "    return weighted_sum / np.sum(ratings)\n",
    "\n",
    "user_genre_distribution = compute_genre_distribution_of_user('Action', genre_distributions, u1_history)\n",
    "user_genre_distribution"
   ]
  },
  {
   "cell_type": "code",
   "execution_count": null,
   "id": "347a661128bd92e1",
   "metadata": {},
   "outputs": [],
   "source": [
    "def calibration(rec_list: pd.Series, user, train_data: pd.DataFrame, movie_data: pd.DataFrame) -> float:\n",
    "    \"\"\"\n",
    "    Calculate calibration metric for a given recommendation list and user.\n",
    "    :param rec_list: pd.Series of recommended item ids, columns=['rating'], index=item ids\n",
    "    :param user: user for whom the recommendation was made\n",
    "    :param train_data: training data\n",
    "    :param movie_data:\n",
    "    :return:\n",
    "    \"\"\"\n",
    "    a = 0.001  # small alpha to avoid division by zero\n",
    "    genre_dist = genre_distribution(movie_data) # p(g|i) - should work\n",
    "    genres = genre_dist.columns.tolist()\n",
    "\n",
    "    # pgu - genre distribution in user profile\n",
    "    user_history = get_interaction_history(user, train_data) # H - works\n",
    "    pgu = np.array([compute_genre_distribution_of_user(g, genre_dist, user_history) for g in genres]) # p(g|u) - should work\n",
    "\n",
    "    # qgu - genre distribution in recommendation list\n",
    "    qgu = np.array([compute_genre_distribution_of_user(g, genre_dist, rec_list) for g in genres]) # q(g|u)\n",
    "\n",
    "    mask = (pgu != 0) & (qgu != 0)\n",
    "    res = np.sum(pgu[mask] * np.log(pgu[mask] / qgu[mask]))\n",
    "    return res\n",
    "\n",
    "cal = calibration(ranking_predictions['MF'][1], 1, train_data, movies)\n",
    "cal\n",
    "# it seems to run without errors, but not sure if the values are correct\n",
    "# TODO - code for running on results of all models\n"
   ]
  },
  {
   "cell_type": "markdown",
   "id": "b09f594f7af526f2",
   "metadata": {},
   "source": [
    "<i>\\[Discussion]</i>"
   ]
  },
  {
   "cell_type": "markdown",
   "id": "3bdf7f0e1760373e",
   "metadata": {},
   "source": [
    "## Fairness\n",
    "\n",
    "Types:\n",
    "- User-side - RecSys serve individual users/groups equally\n",
    "    - Group Recommendation Unfairness - GRU\n",
    "    - User Popularity Deviation - UPD\n",
    "- Item-side - fair representation of items \\<--\n",
    "    - catalog coverage - fraction of items recommended at least once (need results for all rankings (item-user pairs))\n",
    "    - equality of exposure - entropy, gini index\n",
    "    - demographic parity - exposure to each group should be $\\propto$ group size\n",
    "    - disparate treatment - exposure to each group should be $\\propto$ group utility / merit\n",
    "    - disparate impact - exposure to each group should be according to expected group attention to group utility/merit"
   ]
  },
  {
   "cell_type": "markdown",
   "id": "f388593b0489fb49",
   "metadata": {},
   "source": [
    "### User-side fairness\n",
    "\n",
    "$$\n",
    "\\displaylines{\n",
    "GRU(G_1, G_2, Q) = \\left| \\frac{1}{|G_1|} \\sum_{i \\in G_1} \\mathcal{F} (Q_i) - \\frac{1}{|G_2|} \\sum_{i \\in G_2} \\mathcal{F}(Q_i) \\right| \\\\\n",
    "UPD(u) = dist(P(R_u), P(L_u))\n",
    "}\n",
    "$$\n",
    "\n",
    "- $\\mathcal{F}(Q_i)$ - recommendation quality for user $u_i$, invoking a metric such as NDCG@K or F1 score\n",
    "- $P(R_u)$ - popularity distribution of items in user $u$'s recommendation list\n",
    "- $P(L_u)$ - popularity distribution of items in user $u$'s interaction history"
   ]
  },
  {
   "cell_type": "code",
   "execution_count": null,
   "id": "7ffc0ae92e9cf116",
   "metadata": {},
   "outputs": [],
   "source": [
    "def group_rec_unfairness(group1: list, group2: list, metric: str, rank_scores: pd.DataFrame) -> float:\n",
    "    \"\"\"\n",
    "    Calculate Group Recommendation Unfairness (GRU) between two user groups, given a quality metric.\n",
    "    :param group1: list of user ids in group 1\n",
    "    :param group2: list of user ids in group 2\n",
    "    :param metric: metric to use - ['nDCG', 'Precision', 'Recall', ...] - should match the column names in rank_scores\n",
    "    :param rank_scores: scores of ranking tasks\n",
    "    :return: GRU value as a float\n",
    "    \"\"\"\n",
    "    g1_size = len(group1)\n",
    "    g2_size = len(group2)\n",
    "    if g1_size == 0 or g2_size == 0:\n",
    "        return 0.0  # cannot compare a group w/ no users\n",
    "\n",
    "    g1_avg = np.mean(rank_scores.at[group1, metric]) / g1_size\n",
    "    g2_avg = np.mean(rank_scores.at[group2, metric]) / g2_size\n",
    "    return g1_avg - g2_avg\n",
    "\n",
    "group_rec_unfairness([1, 2, 3], [4, 5, 6], 'ndcg', pd.DataFrame())  # TODO - test\n",
    "# TODO - code for running on results of all models\n"
   ]
  },
  {
   "cell_type": "code",
   "execution_count": null,
   "id": "198e106f09576250",
   "metadata": {},
   "outputs": [],
   "source": [
    "def user_popularity_bias(user_id, rec_list: pd.Series, train_data: pd.DataFrame, ) -> float:\n",
    "    item_popularity = popularity_matrix(train_data)\n",
    "    user_history = get_interaction_history(user_id, train_data)\n",
    "    p_ru = item_popularity.loc[rec_list.index.tolist()]\n",
    "    p_lu = item_popularity.loc[user_history.index.tolist()]\n",
    "    return np.mean(p_ru) - np.mean(p_lu)\n",
    "\n",
    "user_pop_biases = [user_popularity_bias(k, v, train_data) for k, v in ranking_predictions['MF'].items()]\n",
    "avg_pop_bias_MF = np.mean(user_pop_biases)\n",
    "avg_pop_bias_MF\n",
    "# TODO - code for running on results of all models\n"
   ]
  },
  {
   "cell_type": "markdown",
   "id": "8db2f60788af1a8b",
   "metadata": {},
   "source": [
    "### Item-side fairness"
   ]
  },
  {
   "cell_type": "code",
   "execution_count": null,
   "id": "e208ee5494af047c",
   "metadata": {},
   "outputs": [],
   "source": [
    "def catalog_coverage(rec_lists: list[pd.Series], movie_data: pd.DataFrame) -> float:\n",
    "    total_no_movies = movie_data['item_id'].nunique()\n",
    "    if total_no_movies == 0:\n",
    "        return 0.0\n",
    "    recommended_items = set()\n",
    "    for rec_list in rec_lists:\n",
    "        recommended_items.update(rec_list.index.tolist())\n",
    "    no_recommended_items = len(recommended_items)\n",
    "    return no_recommended_items / total_no_movies\n",
    "\n",
    "c = catalog_coverage(ranking_predictions['MF'].values(), movies)\n",
    "c\n",
    "# TODO - code for running on results of all models\n"
   ]
  },
  {
   "cell_type": "code",
   "execution_count": null,
   "id": "c147f5d1cfee445e",
   "metadata": {},
   "outputs": [],
   "source": [
    "def equality_of_exposure(rec_lists: list[pd.Series], movie_data: pd.DataFrame) -> float: # TODO - go over\n",
    "    total_no_movies = movie_data['item_id'].nunique()\n",
    "    if total_no_movies == 0:\n",
    "        return 0.0\n",
    "    exposure_counts = pd.Series(0, index=movie_data['item_id'].tolist())\n",
    "    for rec_list in rec_lists:\n",
    "        for item in rec_list.index.tolist():\n",
    "            exposure_counts.at[item] += 1\n",
    "    exposure_probs = exposure_counts / exposure_counts.sum()\n",
    "    gini_index = 1 - 2 * np.sum(exposure_probs.cumsum() * (1 / total_no_movies))\n",
    "    return gini_index\n",
    "\n",
    "e = equality_of_exposure(ranking_predictions['MF'].values(), movies)\n",
    "e\n",
    "# TODO - code for running on results of all models\n"
   ]
  },
  {
   "cell_type": "markdown",
   "id": "68a0584d",
   "metadata": {},
   "source": [
    "<i>Summary of non-accuracy results/conclusion</i>"
   ]
  }
 ],
 "metadata": {
  "kernelspec": {
   "display_name": "Python 3 (ipykernel)",
   "language": "python",
   "name": "python3"
  },
  "language_info": {
   "codemirror_mode": {
    "name": "ipython",
    "version": 3
   },
   "file_extension": ".py",
   "mimetype": "text/x-python",
   "name": "python",
   "nbconvert_exporter": "python",
   "pygments_lexer": "ipython3",
   "version": "3.10.11"
  }
 },
 "nbformat": 4,
 "nbformat_minor": 5
}<|MERGE_RESOLUTION|>--- conflicted
+++ resolved
@@ -467,15 +467,13 @@
    "metadata": {},
    "outputs": [],
    "source": [
-<<<<<<< HEAD
     "percentage = 0.25\n",
     "movies_small = movies.iloc[0: int(percentage * len(movies))]\n",
     "train_data_small = train_data[train_data[\"item_id\"].isin(movies_small[\"item_id\"])]\n",
     "content = movies_small[\"title\"] + movies_small[\"description\"] + movies_small[\"description\"]\n",
     "content_full = movies[\"title\"] + movies[\"description\"] + movies[\"description\"]\n",
     "HYPERPARAMETER_TUNING_ON = True\n",
-    "RESTORE_STATES = False"
-=======
+    "RESTORE_STATES = False",
     "# TODO insert Abstract Recommender"
    ]
   },
@@ -524,7 +522,6 @@
    "metadata": {},
    "source": [
     "<i>Explain why we use this hyperparameter tuning approach</i>"
->>>>>>> 1e629edd
    ]
   },
   {
@@ -997,7 +994,6 @@
    },
    "source": [
     "user_knn_best = UserKNN(**best_parameters_uknn)\n",
-<<<<<<< HEAD
     "if user_knn_best.checkpoint_exists():\n",
     "    user_knn_best.load_predictions_from_file()\n",
     "    user_knn_best.load_ranking_from_file()\n",
@@ -1008,25 +1004,6 @@
     "    user_knn_best.save_predictions_to_file()\n",
     "    user_knn_best.save_rankings_to_file()"
    ]
-=======
-    "user_knn_best.train(train_data)\n",
-    "user_knn_best.calculate_all_predictions(train_data)\n",
-    "user_knn_best.calculate_all_rankings(10, train_data)\n",
-    "user_knn_best.save_predictions_to_file()\n",
-    "user_knn_best.save_rankings_to_file()"
-   ],
-   "outputs": [
-    {
-     "name": "stderr",
-     "output_type": "stream",
-     "text": [
-      "943it [02:42,  5.79it/s]\n",
-      "100%|██████████| 943/943 [00:03<00:00, 297.69it/s]\n"
-     ]
-    }
-   ],
-   "execution_count": 9
->>>>>>> 1e629edd
   },
   {
    "cell_type": "markdown",
@@ -1083,111 +1060,8 @@
     "i_knn.calculate_all_predictions(train_data_small)\n",
     "display(i_knn.predictions.head())\n",
     "i_knn.calculate_all_rankings(5, train_data_small)\n",
-<<<<<<< HEAD
     "display(i_knn.get_ranking(1, 5))"
    ]
-=======
-    "display(i_knn.get_ranking(0, 5))"
-   ],
-   "outputs": [
-    {
-     "data": {
-      "text/plain": [
-       "   user_id  item_id  predicted_score\n",
-       "0        1        1         1.499826\n",
-       "1        1        2         3.011658\n",
-       "2        1        3         4.009689\n",
-       "3        1        4         3.007420\n",
-       "4        1        5         5.000000"
-      ],
-      "text/html": [
-       "<div>\n",
-       "<style scoped>\n",
-       "    .dataframe tbody tr th:only-of-type {\n",
-       "        vertical-align: middle;\n",
-       "    }\n",
-       "\n",
-       "    .dataframe tbody tr th {\n",
-       "        vertical-align: top;\n",
-       "    }\n",
-       "\n",
-       "    .dataframe thead th {\n",
-       "        text-align: right;\n",
-       "    }\n",
-       "</style>\n",
-       "<table border=\"1\" class=\"dataframe\">\n",
-       "  <thead>\n",
-       "    <tr style=\"text-align: right;\">\n",
-       "      <th></th>\n",
-       "      <th>user_id</th>\n",
-       "      <th>item_id</th>\n",
-       "      <th>predicted_score</th>\n",
-       "    </tr>\n",
-       "  </thead>\n",
-       "  <tbody>\n",
-       "    <tr>\n",
-       "      <th>0</th>\n",
-       "      <td>1</td>\n",
-       "      <td>1</td>\n",
-       "      <td>1.499826</td>\n",
-       "    </tr>\n",
-       "    <tr>\n",
-       "      <th>1</th>\n",
-       "      <td>1</td>\n",
-       "      <td>2</td>\n",
-       "      <td>3.011658</td>\n",
-       "    </tr>\n",
-       "    <tr>\n",
-       "      <th>2</th>\n",
-       "      <td>1</td>\n",
-       "      <td>3</td>\n",
-       "      <td>4.009689</td>\n",
-       "    </tr>\n",
-       "    <tr>\n",
-       "      <th>3</th>\n",
-       "      <td>1</td>\n",
-       "      <td>4</td>\n",
-       "      <td>3.007420</td>\n",
-       "    </tr>\n",
-       "    <tr>\n",
-       "      <th>4</th>\n",
-       "      <td>1</td>\n",
-       "      <td>5</td>\n",
-       "      <td>5.000000</td>\n",
-       "    </tr>\n",
-       "  </tbody>\n",
-       "</table>\n",
-       "</div>"
-      ]
-     },
-     "metadata": {},
-     "output_type": "display_data",
-     "jetTransient": {
-      "display_id": null
-     }
-    },
-    {
-     "name": "stderr",
-     "output_type": "stream",
-     "text": [
-      "100%|██████████| 713/713 [00:00<00:00, 2378.40it/s]\n"
-     ]
-    },
-    {
-     "ename": "KeyError",
-     "evalue": "0",
-     "output_type": "error",
-     "traceback": [
-      "\u001B[31m---------------------------------------------------------------------------\u001B[39m",
-      "\u001B[31mKeyError\u001B[39m                                  Traceback (most recent call last)",
-      "\u001B[36mCell\u001B[39m\u001B[36m \u001B[39m\u001B[32mIn[12]\u001B[39m\u001B[32m, line 4\u001B[39m\n\u001B[32m      2\u001B[39m display(i_knn.predictions.head())\n\u001B[32m      3\u001B[39m i_knn.calculate_all_rankings(\u001B[32m5\u001B[39m, train_data_small)\n\u001B[32m----> \u001B[39m\u001B[32m4\u001B[39m display(\u001B[43mi_knn\u001B[49m\u001B[43m.\u001B[49m\u001B[43mget_ranking\u001B[49m\u001B[43m(\u001B[49m\u001B[32;43m0\u001B[39;49m\u001B[43m,\u001B[49m\u001B[43m \u001B[49m\u001B[32;43m5\u001B[39;49m\u001B[43m)\u001B[49m)\n",
-      "\u001B[36mFile \u001B[39m\u001B[32m~/Downloads/recommender-systems/recommendation_algorithms/abstract_recommender.py:103\u001B[39m, in \u001B[36mAbstractRecommender.get_ranking\u001B[39m\u001B[34m(self, user_id, k)\u001B[39m\n\u001B[32m     95\u001B[39m \u001B[38;5;28;01mdef\u001B[39;00m\u001B[38;5;250m \u001B[39m\u001B[34mget_ranking\u001B[39m(\u001B[38;5;28mself\u001B[39m, user_id: \u001B[38;5;28mint\u001B[39m, k: \u001B[38;5;28mint\u001B[39m) -> List[\u001B[38;5;28mtuple\u001B[39m[\u001B[38;5;28mint\u001B[39m, \u001B[38;5;28mfloat\u001B[39m]]:\n\u001B[32m     96\u001B[39m \u001B[38;5;250m    \u001B[39m\u001B[33;03m\"\"\"\u001B[39;00m\n\u001B[32m     97\u001B[39m \u001B[33;03m    Lookup precomputed ranking for a user.\u001B[39;00m\n\u001B[32m     98\u001B[39m \n\u001B[32m   (...)\u001B[39m\u001B[32m    101\u001B[39m \u001B[33;03m    :returns: List of pairs of item_ids and scores (ordered descending)\u001B[39;00m\n\u001B[32m    102\u001B[39m \u001B[33;03m    \"\"\"\u001B[39;00m\n\u001B[32m--> \u001B[39m\u001B[32m103\u001B[39m     \u001B[38;5;28;01mreturn\u001B[39;00m \u001B[38;5;28;43mself\u001B[39;49m\u001B[43m.\u001B[49m\u001B[43mrankings\u001B[49m\u001B[43m[\u001B[49m\u001B[43muser_id\u001B[49m\u001B[43m]\u001B[49m[:k]\n",
-      "\u001B[31mKeyError\u001B[39m: 0"
-     ]
-    }
-   ],
-   "execution_count": 12
->>>>>>> 1e629edd
   },
   {
    "cell_type": "markdown",
@@ -1384,7 +1258,6 @@
    },
    "source": [
     "item_knn_best = ItemKNN(**best_parameters_iknn)\n",
-<<<<<<< HEAD
     "\n",
     "if item_knn_best.checkpoint_exists():\n",
     "    item_knn_best.load_predictions_from_file()\n",
@@ -1397,25 +1270,6 @@
     "    item_knn_best.save_predictions_to_file()\n",
     "    item_knn_best.save_rankings_to_file()"
    ]
-=======
-    "item_knn_best.train(train_data)\n",
-    "item_knn_best.calculate_all_predictions(train_data)\n",
-    "item_knn_best.calculate_all_rankings(10, train_data)\n",
-    "item_knn_best.save_predictions_to_file()\n",
-    "item_knn_best.save_rankings_to_file()"
-   ],
-   "outputs": [
-    {
-     "name": "stderr",
-     "output_type": "stream",
-     "text": [
-      "1650it [05:33,  4.95it/s] \n",
-      "100%|██████████| 943/943 [00:03<00:00, 286.28it/s]"
-     ]
-    }
-   ],
-   "execution_count": null
->>>>>>> 1e629edd
   },
   {
    "cell_type": "markdown",
@@ -1813,7 +1667,6 @@
     "from recommendation_algorithms.item_knn import ItemKNN\n",
     "from recommendation_algorithms.user_knn import UserKNN\n",
     "\n",
-<<<<<<< HEAD
     "\n",
     "content_based = ContentBasedRecommender(**best_parameters_cb)\n",
     "item_knn = ItemKNN(**best_parameters_iknn)\n",
@@ -1822,19 +1675,6 @@
     "bpr = BayesianProbabilisticRanking(**best_parameters_bpr)\n",
     "rating_recommenders = [matrix_factorization, item_knn, user_knn]\n",
     "ranking_recommenders = [matrix_factorization, bpr, item_knn, user_knn]\n",
-=======
-    "# TODO add all models with tuned hyper parameters\n",
-    "content_based = ContentBasedRecommender(**best_parameters_cb)\n",
-    "content_based_best.train(train_data_small)\n",
-    "item_knn = ItemKNN(k=8)\n",
-    "user_knn = UserKNN(k=8)\n",
-    "matrix_factorization = MatrixFactorizationSGD()\n",
-    "bpr = BayesianProbabilisticRanking()\n",
-    "# rating_recommenders = [matrix_factorization, item_knn, user_knn]\n",
-    "rating_recommenders = [matrix_factorization]\n",
-    "# ranking_recommenders = [matrix_factorization, bpr, item_knn, user_knn]\n",
-    "ranking_recommenders = [matrix_factorization]\n",
->>>>>>> 1e629edd
     "max_k = 10 # Recommendation list size\n",
     "ranking_weights = {\n",
     "    'Content Based Recommender':0.2,\n",
